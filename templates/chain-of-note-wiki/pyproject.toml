[tool.poetry]
name = "chain-of-note-wiki"
version = "0.0.1"
description = "Implementation of Chain of Note prompting for Wikipedia."
authors = []
readme = "README.md"

[tool.poetry.dependencies]
python = ">=3.8.1,<4.0"
gigachain = ">=0.0.313, <0.1"
anthropic = "^0.7.0"
wikipedia = "^1.4.0"
langchainhub = "^0.1.14"

[tool.poetry.group.dev.dependencies]
<<<<<<< HEAD
gigachain-cli = ">=0.0.4"
=======
langchain-cli = ">=0.0.21"
>>>>>>> 023cb59e
fastapi = "^0.104.0"
sse-starlette = "^1.6.5"

[tool.gigaserve]
export_module = "chain_of_note_wiki"
export_attr = "chain"

[tool.templates-hub]
use-case = "rag"
author = "LangChain"
integrations = ["Anthropic", "Wikipedia", "LangChain Hub"]
tags = ["paper", "prompt-hub"]

[build-system]
requires = ["poetry-core"]
build-backend = "poetry.core.masonry.api"<|MERGE_RESOLUTION|>--- conflicted
+++ resolved
@@ -13,15 +13,7 @@
 langchainhub = "^0.1.14"
 
 [tool.poetry.group.dev.dependencies]
-<<<<<<< HEAD
-gigachain-cli = ">=0.0.4"
-=======
 langchain-cli = ">=0.0.21"
->>>>>>> 023cb59e
-fastapi = "^0.104.0"
-sse-starlette = "^1.6.5"
-
-[tool.gigaserve]
 export_module = "chain_of_note_wiki"
 export_attr = "chain"
 
