[tool.poetry]
name = "pirate-speak"
version = "0.0.1"
description = "Get started with a simple template that speaks like a pirate"
authors = []
readme = "README.md"

[tool.poetry.dependencies]
python = ">=3.8.1,<4.0"
openai = "<2"
langchain-community = "^0.0.7"
langchain-core = "^0.1.4"

[tool.poetry.group.lint]
optional = true

[tool.poetry.group.lint.dependencies]
ruff = "^0.1.5"

[tool.poetry.group.typing.dependencies]
mypy = "^0.991"
langchain-core = {path = "../../libs/core", develop = true}

[tool.poetry.group.dev]
optional = true

[tool.poetry.group.dev.dependencies]
<<<<<<< HEAD
langchain-cli = {path = "../../libs/cli", develop = true}
langchain-core = {path = "../../libs/core", develop = true}
=======
langchain-cli = ">=0.0.21"
>>>>>>> c07c0da0
fastapi = "^0.104.0"
sse-starlette = "^1.6.5"

[tool.poetry.group.test]
optional = true

[tool.poetry.group.test.dependencies]

[tool.ruff]
select = [
  "E",  # pycodestyle
  "F",  # pyflakes
  "I",  # isort
]

[tool.mypy]
disallow_untyped_defs = "True"

[tool.langserve]
export_module = "pirate_speak.chain"
export_attr = "chain"

[tool.templates-hub]
use-case = "chatbot"
author = "LangChain"
integrations = ["OpenAI"]
tags = ["getting-started"]

[build-system]
requires = [
    "poetry-core",
]
build-backend = "poetry.core.masonry.api"<|MERGE_RESOLUTION|>--- conflicted
+++ resolved
@@ -19,18 +19,13 @@
 
 [tool.poetry.group.typing.dependencies]
 mypy = "^0.991"
-langchain-core = {path = "../../libs/core", develop = true}
+langchain-core = { path = "../../libs/core", develop = true }
 
 [tool.poetry.group.dev]
 optional = true
 
 [tool.poetry.group.dev.dependencies]
-<<<<<<< HEAD
-langchain-cli = {path = "../../libs/cli", develop = true}
-langchain-core = {path = "../../libs/core", develop = true}
-=======
 langchain-cli = ">=0.0.21"
->>>>>>> c07c0da0
 fastapi = "^0.104.0"
 sse-starlette = "^1.6.5"
 
@@ -41,9 +36,9 @@
 
 [tool.ruff]
 select = [
-  "E",  # pycodestyle
-  "F",  # pyflakes
-  "I",  # isort
+  "E", # pycodestyle
+  "F", # pyflakes
+  "I", # isort
 ]
 
 [tool.mypy]
@@ -60,7 +55,5 @@
 tags = ["getting-started"]
 
 [build-system]
-requires = [
-    "poetry-core",
-]
+requires = ["poetry-core"]
 build-backend = "poetry.core.masonry.api"