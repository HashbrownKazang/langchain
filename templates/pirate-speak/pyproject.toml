--- conflicted
+++ resolved
@@ -7,13 +7,9 @@
 
 [tool.poetry.dependencies]
 python = ">=3.8.1,<4.0"
-<<<<<<< HEAD
-gigachain = ">=0.0.324"
-=======
->>>>>>> 611f18c9
 openai = "<2"
 langchain-community = "^0.0.7"
-langchain-core = "^0.1.4"
+gigachain-core = "^0.1.4"
 
 [tool.poetry.group.dev.dependencies]
 gigachain-cli = ">=0.0.15"
