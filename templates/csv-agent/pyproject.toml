[tool.poetry]
name = "csv-agent"
version = "0.0.1"
description = ""
authors = []
readme = "README.md"

[tool.poetry.dependencies]
python = ">=3.9,<3.13"
<<<<<<< HEAD
gigachain = ">=0.0.325"
openai = "^0.28.1"
=======
langchain = ">=0.0.325"
openai = "<2"
>>>>>>> fe7b40cb
tiktoken = "^0.5.1"
faiss-cpu = "^1.7.4"
pandas = "^2.1.1"
setuptools = "^68.2.2"
tabulate = "^0.9.0"
pydantic = "<2"
langchain-experimental = ">=0.0.37"

[tool.poetry.group.dev.dependencies]
gigachain-cli = ">=0.0.15"

[tool.gigaserve]
export_module = "csv_agent"
export_attr = "agent_executor"

[build-system]
requires = [
    "poetry-core",
]
build-backend = "poetry.core.masonry.api"<|MERGE_RESOLUTION|>--- conflicted
+++ resolved
@@ -7,20 +7,15 @@
 
 [tool.poetry.dependencies]
 python = ">=3.9,<3.13"
-<<<<<<< HEAD
 gigachain = ">=0.0.325"
-openai = "^0.28.1"
-=======
-langchain = ">=0.0.325"
 openai = "<2"
->>>>>>> fe7b40cb
 tiktoken = "^0.5.1"
 faiss-cpu = "^1.7.4"
 pandas = "^2.1.1"
 setuptools = "^68.2.2"
 tabulate = "^0.9.0"
 pydantic = "<2"
-langchain-experimental = ">=0.0.37"
+gigachain-experimental = ">=0.0.37"
 
 [tool.poetry.group.dev.dependencies]
 gigachain-cli = ">=0.0.15"
