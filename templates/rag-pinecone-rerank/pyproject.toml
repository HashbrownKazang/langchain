--- conflicted
+++ resolved
@@ -16,15 +16,7 @@
 cohere = ">=4.32"
 
 [tool.poetry.group.dev.dependencies]
-<<<<<<< HEAD
-gigachain-cli = ">=0.0.15"
-=======
 langchain-cli = ">=0.0.21"
->>>>>>> 023cb59e
-
-[tool.gigaserve]
-export_module = "rag_pinecone_rerank"
-export_attr = "chain"
 
 [tool.templates-hub]
 use-case = "rag"
