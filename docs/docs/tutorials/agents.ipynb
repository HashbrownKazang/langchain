{
 "cells": [
  {
   "cell_type": "raw",
   "id": "17546ebb",
   "metadata": {},
   "source": [
    "---\n",
    "sidebar_position: 4\n",
    "---"
   ]
  },
  {
   "cell_type": "markdown",
   "id": "1df78a71",
   "metadata": {},
   "source": [
    "# Build an Agent\n",
    "\n",
    "By themselves, language models can't take actions - they just output text.\n",
    "A big use case for LangChain is creating **agents**.\n",
    "Agents are systems that use LLMs as reasoning engines to determine which actions to take and the inputs to pass them.\n",
    "After executing actions, the results can be fed back into the LLM to determine whether more actions are needed, or whether it is okay to finish.\n",
    "\n",
    "In this tutorial we will build an agent that can interact with a search engine. You will be able to ask this agent questions, watch it call the search tool, and have conversations with it.\n",
    "\n",
    "\n",
    "## Concepts\n",
    "\n",
    "In following this tutorial, you will learn how to:\n",
    "\n",
    "- Use [language models](/docs/concepts/#chat-models), in particular their tool calling ability\n",
    "- Use a Search [Tool](/docs/concepts/#tools) to look up information from the Internet\n",
    "- Compose a [LangGraph Agent](/docs/concepts/#agents), which use an LLM to determine actions and then execute them\n",
    "- Debug and trace your application using [LangSmith](/docs/concepts/#langsmith)\n",
    "\n",
    "## End-to-end agent\n",
    "\n",
    "The code snippet below represents a fully functional agent that uses an LLM to decide which tools to use. It is equipped with a generic search tool. It has conversational memory - meaning that it can be used as a multi-turn chatbot.\n",
    "\n",
    "In the rest of the guide, we will walk through the individual components and what each part does - but if you want to just grab some code and get started, feel free to use this!"
   ]
  },
  {
   "cell_type": "code",
   "execution_count": 2,
   "id": "a79bb782",
   "metadata": {},
   "outputs": [
    {
     "name": "stdout",
     "output_type": "stream",
     "text": [
      "{'agent': {'messages': [AIMessage(content=\"Hello Bob! Since you didn't ask a specific question, I don't need to use any tools to respond. It's nice to meet you. San Francisco is a wonderful city with lots to see and do. I hope you're enjoying living there. Please let me know if you have any other questions!\", response_metadata={'id': 'msg_01Mmfzfs9m4XMgVzsCZYMWqH', 'model': 'claude-3-sonnet-20240229', 'stop_reason': 'end_turn', 'stop_sequence': None, 'usage': {'input_tokens': 271, 'output_tokens': 65}}, id='run-44c57f9c-a637-4888-b7d9-6d985031ae48-0', usage_metadata={'input_tokens': 271, 'output_tokens': 65, 'total_tokens': 336})]}}\n",
      "----\n",
      "{'agent': {'messages': [AIMessage(content=[{'text': 'To get current weather information for your location in San Francisco, let me invoke the search tool:', 'type': 'text'}, {'id': 'toolu_01BGEyQaSz3pTq8RwUUHSRoo', 'input': {'query': 'san francisco weather'}, 'name': 'tavily_search_results_json', 'type': 'tool_use'}], response_metadata={'id': 'msg_013AVSVsRLKYZjduLpJBY4us', 'model': 'claude-3-sonnet-20240229', 'stop_reason': 'tool_use', 'stop_sequence': None, 'usage': {'input_tokens': 347, 'output_tokens': 80}}, id='run-de7923b6-5ee2-4ebe-bd95-5aed4933d0e3-0', tool_calls=[{'name': 'tavily_search_results_json', 'args': {'query': 'san francisco weather'}, 'id': 'toolu_01BGEyQaSz3pTq8RwUUHSRoo'}], usage_metadata={'input_tokens': 347, 'output_tokens': 80, 'total_tokens': 427})]}}\n",
      "----\n",
      "{'tools': {'messages': [ToolMessage(content='[{\"url\": \"https://www.weatherapi.com/\", \"content\": \"{\\'location\\': {\\'name\\': \\'San Francisco\\', \\'region\\': \\'California\\', \\'country\\': \\'United States of America\\', \\'lat\\': 37.78, \\'lon\\': -122.42, \\'tz_id\\': \\'America/Los_Angeles\\', \\'localtime_epoch\\': 1717238643, \\'localtime\\': \\'2024-06-01 3:44\\'}, \\'current\\': {\\'last_updated_epoch\\': 1717237800, \\'last_updated\\': \\'2024-06-01 03:30\\', \\'temp_c\\': 12.0, \\'temp_f\\': 53.6, \\'is_day\\': 0, \\'condition\\': {\\'text\\': \\'Mist\\', \\'icon\\': \\'//cdn.weatherapi.com/weather/64x64/night/143.png\\', \\'code\\': 1030}, \\'wind_mph\\': 5.6, \\'wind_kph\\': 9.0, \\'wind_degree\\': 310, \\'wind_dir\\': \\'NW\\', \\'pressure_mb\\': 1013.0, \\'pressure_in\\': 29.92, \\'precip_mm\\': 0.0, \\'precip_in\\': 0.0, \\'humidity\\': 88, \\'cloud\\': 100, \\'feelslike_c\\': 10.5, \\'feelslike_f\\': 50.8, \\'windchill_c\\': 9.3, \\'windchill_f\\': 48.7, \\'heatindex_c\\': 11.1, \\'heatindex_f\\': 51.9, \\'dewpoint_c\\': 8.8, \\'dewpoint_f\\': 47.8, \\'vis_km\\': 6.4, \\'vis_miles\\': 3.0, \\'uv\\': 1.0, \\'gust_mph\\': 12.5, \\'gust_kph\\': 20.1}}\"}, {\"url\": \"https://www.timeanddate.com/weather/usa/san-francisco/historic\", \"content\": \"Past Weather in San Francisco, California, USA \\\\u2014 Yesterday and Last 2 Weeks. Time/General. Weather. Time Zone. DST Changes. Sun & Moon. Weather Today Weather Hourly 14 Day Forecast Yesterday/Past Weather Climate (Averages) Currently: 68 \\\\u00b0F. Passing clouds.\"}]', name='tavily_search_results_json', tool_call_id='toolu_01BGEyQaSz3pTq8RwUUHSRoo')]}}\n",
      "----\n",
      "{'agent': {'messages': [AIMessage(content='Based on the search results, the current weather in San Francisco is:\\n\\nTemperature: 53.6°F (12°C)\\nConditions: Misty\\nWind: 5.6 mph (9 kph) from the Northwest\\nHumidity: 88%\\nCloud Cover: 100% \\n\\nThe results provide detailed information like wind chill, heat index, visibility and more. It looks like a typical cool, foggy morning in San Francisco. Let me know if you need any other details about the weather where you live!', response_metadata={'id': 'msg_019WGLbaojuNdbCnqac7zaGW', 'model': 'claude-3-sonnet-20240229', 'stop_reason': 'end_turn', 'stop_sequence': None, 'usage': {'input_tokens': 1035, 'output_tokens': 120}}, id='run-1bb68bf3-b212-4ef4-8a31-10c830421c78-0', usage_metadata={'input_tokens': 1035, 'output_tokens': 120, 'total_tokens': 1155})]}}\n",
      "----\n"
     ]
    }
   ],
   "source": [
    "# Import relevant functionality\n",
    "from langchain_anthropic import ChatAnthropic\n",
    "from langchain_community.tools.tavily_search import TavilySearchResults\n",
    "from langchain_core.messages import HumanMessage\n",
    "from langgraph.checkpoint.sqlite import SqliteSaver\n",
    "from langgraph.prebuilt import create_react_agent\n",
    "\n",
    "# Create the agent\n",
    "memory = SqliteSaver.from_conn_string(\":memory:\")\n",
    "model = ChatAnthropic(model_name=\"claude-3-sonnet-20240229\")\n",
    "search = TavilySearchResults(max_results=2)\n",
    "tools = [search]\n",
    "agent_executor = create_react_agent(model, tools, checkpointer=memory)\n",
    "\n",
    "# Use the agent\n",
    "config = {\"configurable\": {\"thread_id\": \"abc123\"}}\n",
    "for chunk in agent_executor.stream(\n",
    "    {\"messages\": [HumanMessage(content=\"hi im bob! and i live in sf\")]}, config\n",
    "):\n",
    "    print(chunk)\n",
    "    print(\"----\")\n",
    "\n",
    "for chunk in agent_executor.stream(\n",
    "    {\"messages\": [HumanMessage(content=\"whats the weather where I live?\")]}, config\n",
    "):\n",
    "    print(chunk)\n",
    "    print(\"----\")"
   ]
  },
  {
   "cell_type": "markdown",
   "id": "f4c03f40-1328-412d-8a48-1db0cd481b77",
   "metadata": {},
   "source": [
    "## Setup\n",
    "\n",
    "### Jupyter Notebook\n",
    "\n",
    "This guide (and most of the other guides in the documentation) uses [Jupyter notebooks](https://jupyter.org/) and assumes the reader is as well. Jupyter notebooks are perfect interactive environments for learning how to work with LLM systems because oftentimes things can go wrong (unexpected output, API down, etc), and observing these cases is a great way to better understand building with LLMs.\n",
    "\n",
    "This and other tutorials are perhaps most conveniently run in a Jupyter notebook. See [here](https://jupyter.org/install) for instructions on how to install.\n",
    "\n",
    "### Installation\n",
    "\n",
    "To install LangChain run:"
   ]
  },
  {
   "cell_type": "code",
   "execution_count": null,
   "id": "60bb3eb1",
   "metadata": {},
   "outputs": [],
   "source": [
<<<<<<< HEAD
    "%pip install -U langchain-community langgraph langchain-anthropic"
=======
    "% pip install -U langchain-community langgraph langchain-anthropic tavily-python"
>>>>>>> a7ae16f9
   ]
  },
  {
   "cell_type": "markdown",
   "id": "2ee337ae",
   "metadata": {},
   "source": [
    "For more details, see our [Installation guide](/docs/how_to/installation).\n",
    "\n",
    "### LangSmith\n",
    "\n",
    "Many of the applications you build with LangChain will contain multiple steps with multiple invocations of LLM calls.\n",
    "As these applications get more and more complex, it becomes crucial to be able to inspect what exactly is going on inside your chain or agent.\n",
    "The best way to do this is with [LangSmith](https://smith.langchain.com).\n",
    "\n",
    "After you sign up at the link above, make sure to set your environment variables to start logging traces:\n",
    "\n",
    "```shell\n",
    "export LANGCHAIN_TRACING_V2=\"true\"\n",
    "export LANGCHAIN_API_KEY=\"...\"\n",
    "```\n",
    "\n",
    "Or, if in a notebook, you can set them with:\n",
    "\n",
    "```python\n",
    "import getpass\n",
    "import os\n",
    "\n",
    "os.environ[\"LANGCHAIN_TRACING_V2\"] = \"true\"\n",
    "os.environ[\"LANGCHAIN_API_KEY\"] = getpass.getpass()\n",
    "```\n",
    "\n",
    "### Tavily\n",
    "\n",
    "We will be using [Tavily](/docs/integrations/tools/tavily_search) (a search engine) as a tool.\n",
    "In order to use it, you will need to get and set an API key:\n",
    "\n",
    "```bash\n",
    "export TAVILY_API_KEY=\"...\"\n",
    "```\n",
    "\n",
    "Or, if in a notebook, you can set it with:\n",
    "\n",
    "```python\n",
    "import getpass\n",
    "import os\n",
    "\n",
    "os.environ[\"TAVILY_API_KEY\"] = getpass.getpass()\n",
    "```"
   ]
  },
  {
   "cell_type": "markdown",
   "id": "c335d1bf",
   "metadata": {},
   "source": [
    "## Define tools\n",
    "\n",
    "We first need to create the tools we want to use. Our main tool of choice will be [Tavily](/docs/integrations/tools/tavily_search) - a search engine. We have a built-in tool in LangChain to easily use Tavily search engine as tool.\n"
   ]
  },
  {
   "cell_type": "code",
   "execution_count": 3,
   "id": "482ce13d",
   "metadata": {},
   "outputs": [
    {
     "data": {
      "text/plain": [
       "[{'url': 'https://www.weatherapi.com/',\n",
       "  'content': \"{'location': {'name': 'San Francisco', 'region': 'California', 'country': 'United States of America', 'lat': 37.78, 'lon': -122.42, 'tz_id': 'America/Los_Angeles', 'localtime_epoch': 1717238703, 'localtime': '2024-06-01 3:45'}, 'current': {'last_updated_epoch': 1717237800, 'last_updated': '2024-06-01 03:30', 'temp_c': 12.0, 'temp_f': 53.6, 'is_day': 0, 'condition': {'text': 'Mist', 'icon': '//cdn.weatherapi.com/weather/64x64/night/143.png', 'code': 1030}, 'wind_mph': 5.6, 'wind_kph': 9.0, 'wind_degree': 310, 'wind_dir': 'NW', 'pressure_mb': 1013.0, 'pressure_in': 29.92, 'precip_mm': 0.0, 'precip_in': 0.0, 'humidity': 88, 'cloud': 100, 'feelslike_c': 10.5, 'feelslike_f': 50.8, 'windchill_c': 9.3, 'windchill_f': 48.7, 'heatindex_c': 11.1, 'heatindex_f': 51.9, 'dewpoint_c': 8.8, 'dewpoint_f': 47.8, 'vis_km': 6.4, 'vis_miles': 3.0, 'uv': 1.0, 'gust_mph': 12.5, 'gust_kph': 20.1}}\"},\n",
       " {'url': 'https://www.wunderground.com/hourly/us/ca/san-francisco/date/2024-01-06',\n",
       "  'content': 'Current Weather for Popular Cities . San Francisco, CA 58 ° F Partly Cloudy; Manhattan, NY warning 51 ° F Cloudy; Schiller Park, IL (60176) warning 51 ° F Fair; Boston, MA warning 41 ° F ...'}]"
      ]
     },
     "execution_count": 3,
     "metadata": {},
     "output_type": "execute_result"
    }
   ],
   "source": [
    "from langchain_community.tools.tavily_search import TavilySearchResults\n",
    "\n",
    "search = TavilySearchResults(max_results=2)\n",
    "search_results = search.invoke(\"what is the weather in SF\")\n",
    "print(search_results)\n",
    "# If we want, we can create other tools.\n",
    "# Once we have all the tools we want, we can put them in a list that we will reference later.\n",
    "tools = [search]"
   ]
  },
  {
   "cell_type": "markdown",
   "id": "e00068b0",
   "metadata": {},
   "source": [
    "## Using Language Models\n",
    "\n",
    "Next, let's learn how to use a language model by to call tools. LangChain supports many different language models that you can use interchangably - select the one you want to use below!\n",
    "\n",
    "```{=mdx}\n",
    "import ChatModelTabs from \"@theme/ChatModelTabs\";\n",
    "\n",
    "<ChatModelTabs openaiParams={`model=\"gpt-4\"`} />\n",
    "```"
   ]
  },
  {
   "cell_type": "code",
   "execution_count": 4,
   "id": "69185491",
   "metadata": {},
   "outputs": [],
   "source": [
    "# | output: false\n",
    "# | echo: false\n",
    "\n",
    "from langchain_anthropic import ChatAnthropic\n",
    "\n",
    "model = ChatAnthropic(model=\"claude-3-sonnet-20240229\")"
   ]
  },
  {
   "cell_type": "markdown",
   "id": "642ed8bf",
   "metadata": {},
   "source": [
    "You can call the language model by passing in a list of messages. By default, the response is a `content` string."
   ]
  },
  {
   "cell_type": "code",
   "execution_count": 5,
   "id": "c96c960b",
   "metadata": {},
   "outputs": [
    {
     "data": {
      "text/plain": [
       "'Hi there!'"
      ]
     },
     "execution_count": 5,
     "metadata": {},
     "output_type": "execute_result"
    }
   ],
   "source": [
    "from langchain_core.messages import HumanMessage\n",
    "\n",
    "response = model.invoke([HumanMessage(content=\"hi!\")])\n",
    "response.content"
   ]
  },
  {
   "cell_type": "markdown",
   "id": "47bf8210",
   "metadata": {},
   "source": [
    "We can now see what it is like to enable this model to do tool calling. In order to enable that we use `.bind_tools` to give the language model knowledge of these tools"
   ]
  },
  {
   "cell_type": "code",
   "execution_count": 6,
   "id": "ba692a74",
   "metadata": {},
   "outputs": [],
   "source": [
    "model_with_tools = model.bind_tools(tools)"
   ]
  },
  {
   "cell_type": "markdown",
   "id": "fd920b69",
   "metadata": {},
   "source": [
    "We can now call the model. Let's first call it with a normal message, and see how it responds. We can look at both the `content` field as well as the `tool_calls` field."
   ]
  },
  {
   "cell_type": "code",
   "execution_count": 7,
   "id": "b6a7e925",
   "metadata": {},
   "outputs": [
    {
     "name": "stdout",
     "output_type": "stream",
     "text": [
      "ContentString: Hello!\n",
      "ToolCalls: []\n"
     ]
    }
   ],
   "source": [
    "response = model_with_tools.invoke([HumanMessage(content=\"Hi!\")])\n",
    "\n",
    "print(f\"ContentString: {response.content}\")\n",
    "print(f\"ToolCalls: {response.tool_calls}\")"
   ]
  },
  {
   "cell_type": "markdown",
   "id": "e8c81e76",
   "metadata": {},
   "source": [
    "Now, let's try calling it with some input that would expect a tool to be called."
   ]
  },
  {
   "cell_type": "code",
   "execution_count": 8,
   "id": "688b465d",
   "metadata": {},
   "outputs": [
    {
     "name": "stdout",
     "output_type": "stream",
     "text": [
      "ContentString: [{'id': 'toolu_01TSdZjtqppPVYyvrYvsok6d', 'input': {'query': 'san francisco weather'}, 'name': 'tavily_search_results_json', 'type': 'tool_use'}]\n",
      "ToolCalls: [{'name': 'tavily_search_results_json', 'args': {'query': 'san francisco weather'}, 'id': 'toolu_01TSdZjtqppPVYyvrYvsok6d'}]\n"
     ]
    }
   ],
   "source": [
    "response = model_with_tools.invoke([HumanMessage(content=\"What's the weather in SF?\")])\n",
    "\n",
    "print(f\"ContentString: {response.content}\")\n",
    "print(f\"ToolCalls: {response.tool_calls}\")"
   ]
  },
  {
   "cell_type": "markdown",
   "id": "83c4bcd3",
   "metadata": {},
   "source": [
    "We can see that there's now no content, but there is a tool call! It wants us to call the Tavily Search tool.\n",
    "\n",
    "This isn't calling that tool yet - it's just telling us to. In order to actually calll it, we'll want to create our agent."
   ]
  },
  {
   "cell_type": "markdown",
   "id": "40ccec80",
   "metadata": {},
   "source": [
    "## Create the agent\n",
    "\n",
    "Now that we have defined the tools and the LLM, we can create the agent. We will be using [LangGraph](/docs/concepts/#langgraph) to construct the agent. \n",
    "Currently we are using a high level interface to construct the agent, but the nice thing about LangGraph is that this high-level interface is backed by a low-level, highly controllable API in case you want to modify the agent logic.\n"
   ]
  },
  {
   "cell_type": "markdown",
   "id": "f8014c9d",
   "metadata": {},
   "source": [
    "Now, we can initalize the agent with the LLM and the tools.\n",
    "\n",
    "Note that we are passing in the `model`, not `model_with_tools`. That is because `create_tool_calling_executor` will call `.bind_tools` for us under the hood."
   ]
  },
  {
   "cell_type": "code",
   "execution_count": 9,
   "id": "89cf72b4-6046-4b47-8f27-5522d8cb8036",
   "metadata": {},
   "outputs": [],
   "source": [
    "from langgraph.prebuilt import create_react_agent\n",
    "\n",
    "agent_executor = create_react_agent(model, tools)"
   ]
  },
  {
   "cell_type": "markdown",
   "id": "e4df0e06",
   "metadata": {},
   "source": [
    "## Run the agent\n",
    "\n",
    "We can now run the agent on a few queries! Note that for now, these are all **stateless** queries (it won't remember previous interactions). Note that the agent will return the **final** state at the end of the interaction (which includes any inputs, we will see later on how to get only the outputs).\n",
    "\n",
    "First up, let's see how it responds when there's no need to call a tool:"
   ]
  },
  {
   "cell_type": "code",
   "execution_count": 10,
   "id": "114ba50d",
   "metadata": {},
   "outputs": [
    {
     "data": {
      "text/plain": [
       "[HumanMessage(content='hi!', id='a820fcc5-9b87-457a-9af0-f21768143ee3'),\n",
       " AIMessage(content='Hello!', response_metadata={'id': 'msg_01VbC493X1VEDyusgttiEr1z', 'model': 'claude-3-sonnet-20240229', 'stop_reason': 'end_turn', 'stop_sequence': None, 'usage': {'input_tokens': 264, 'output_tokens': 5}}, id='run-0e0ddae8-a85b-4bd6-947c-c36c857a4698-0', usage_metadata={'input_tokens': 264, 'output_tokens': 5, 'total_tokens': 269})]"
      ]
     },
     "execution_count": 10,
     "metadata": {},
     "output_type": "execute_result"
    }
   ],
   "source": [
    "response = agent_executor.invoke({\"messages\": [HumanMessage(content=\"hi!\")]})\n",
    "\n",
    "response[\"messages\"]"
   ]
  },
  {
   "cell_type": "markdown",
   "id": "71493a42",
   "metadata": {},
   "source": [
    "In order to see exactly what is happening under the hood (and to make sure it's not calling a tool) we can take a look at the [LangSmith trace](https://smith.langchain.com/public/28311faa-e135-4d6a-ab6b-caecf6482aaa/r)\n",
    "\n",
    "Let's now try it out on an example where it should be invoking the tool"
   ]
  },
  {
   "cell_type": "code",
   "execution_count": 11,
   "id": "77c2f769",
   "metadata": {},
   "outputs": [
    {
     "data": {
      "text/plain": [
       "[HumanMessage(content='whats the weather in sf?', id='1d6c96bb-4ddb-415c-a579-a07d5264de0d'),\n",
       " AIMessage(content=[{'id': 'toolu_01Y5EK4bw2LqsQXeaUv8iueF', 'input': {'query': 'weather in san francisco'}, 'name': 'tavily_search_results_json', 'type': 'tool_use'}], response_metadata={'id': 'msg_0132wQUcEduJ8UKVVVqwJzM4', 'model': 'claude-3-sonnet-20240229', 'stop_reason': 'tool_use', 'stop_sequence': None, 'usage': {'input_tokens': 269, 'output_tokens': 61}}, id='run-26d5e5e8-d4fd-46d2-a197-87b95b10e823-0', tool_calls=[{'name': 'tavily_search_results_json', 'args': {'query': 'weather in san francisco'}, 'id': 'toolu_01Y5EK4bw2LqsQXeaUv8iueF'}], usage_metadata={'input_tokens': 269, 'output_tokens': 61, 'total_tokens': 330}),\n",
       " ToolMessage(content='[{\"url\": \"https://www.weatherapi.com/\", \"content\": \"{\\'location\\': {\\'name\\': \\'San Francisco\\', \\'region\\': \\'California\\', \\'country\\': \\'United States of America\\', \\'lat\\': 37.78, \\'lon\\': -122.42, \\'tz_id\\': \\'America/Los_Angeles\\', \\'localtime_epoch\\': 1717238703, \\'localtime\\': \\'2024-06-01 3:45\\'}, \\'current\\': {\\'last_updated_epoch\\': 1717237800, \\'last_updated\\': \\'2024-06-01 03:30\\', \\'temp_c\\': 12.0, \\'temp_f\\': 53.6, \\'is_day\\': 0, \\'condition\\': {\\'text\\': \\'Mist\\', \\'icon\\': \\'//cdn.weatherapi.com/weather/64x64/night/143.png\\', \\'code\\': 1030}, \\'wind_mph\\': 5.6, \\'wind_kph\\': 9.0, \\'wind_degree\\': 310, \\'wind_dir\\': \\'NW\\', \\'pressure_mb\\': 1013.0, \\'pressure_in\\': 29.92, \\'precip_mm\\': 0.0, \\'precip_in\\': 0.0, \\'humidity\\': 88, \\'cloud\\': 100, \\'feelslike_c\\': 10.5, \\'feelslike_f\\': 50.8, \\'windchill_c\\': 9.3, \\'windchill_f\\': 48.7, \\'heatindex_c\\': 11.1, \\'heatindex_f\\': 51.9, \\'dewpoint_c\\': 8.8, \\'dewpoint_f\\': 47.8, \\'vis_km\\': 6.4, \\'vis_miles\\': 3.0, \\'uv\\': 1.0, \\'gust_mph\\': 12.5, \\'gust_kph\\': 20.1}}\"}, {\"url\": \"https://www.timeanddate.com/weather/usa/san-francisco/hourly\", \"content\": \"Sun & Moon. Weather Today Weather Hourly 14 Day Forecast Yesterday/Past Weather Climate (Averages) Currently: 59 \\\\u00b0F. Passing clouds. (Weather station: San Francisco International Airport, USA). See more current weather.\"}]', name='tavily_search_results_json', id='37aa1fd9-b232-4a02-bd22-bc5b9b44a22c', tool_call_id='toolu_01Y5EK4bw2LqsQXeaUv8iueF'),\n",
       " AIMessage(content='Based on the search results, here is a summary of the current weather in San Francisco:\\n\\nThe weather in San Francisco is currently misty with a temperature of around 53°F (12°C). There is complete cloud cover and moderate winds from the northwest around 5-9 mph (9-14 km/h). Humidity is high at 88%. Visibility is around 3 miles (6.4 km). \\n\\nThe results provide an hourly forecast as well as current conditions from a couple different weather sources. Let me know if you need any additional details about the San Francisco weather!', response_metadata={'id': 'msg_01BRX9mrT19nBDdHYtR7wJ92', 'model': 'claude-3-sonnet-20240229', 'stop_reason': 'end_turn', 'stop_sequence': None, 'usage': {'input_tokens': 920, 'output_tokens': 132}}, id='run-d0325583-3ddc-4432-b2b2-d023eb97660f-0', usage_metadata={'input_tokens': 920, 'output_tokens': 132, 'total_tokens': 1052})]"
      ]
     },
     "execution_count": 11,
     "metadata": {},
     "output_type": "execute_result"
    }
   ],
   "source": [
    "response = agent_executor.invoke(\n",
    "    {\"messages\": [HumanMessage(content=\"whats the weather in sf?\")]}\n",
    ")\n",
    "response[\"messages\"]"
   ]
  },
  {
   "cell_type": "markdown",
   "id": "c174f838",
   "metadata": {},
   "source": [
    "We can check out the [LangSmith trace](https://smith.langchain.com/public/f520839d-cd4d-4495-8764-e32b548e235d/r) to make sure it's calling the search tool effectively."
   ]
  },
  {
   "cell_type": "markdown",
   "id": "8f6ca7e4",
   "metadata": {},
   "source": [
    "## Streaming Messages\n",
    "\n",
    "We've seen how the agent can be called with `.invoke` to get back a final response. If the agent is executing multiple steps, that may take a while. In order to show intermediate progress, we can stream back messages as they occur."
   ]
  },
  {
   "cell_type": "code",
   "execution_count": null,
   "id": "532d6557",
   "metadata": {},
   "outputs": [
    {
     "name": "stdout",
     "output_type": "stream",
     "text": [
      "{'agent': {'messages': [AIMessage(content='', additional_kwargs={'tool_calls': [{'id': 'call_50Kb8zHmFqPYavQwF5TgcOH8', 'function': {'arguments': '{\\n  \"query\": \"current weather in San Francisco\"\\n}', 'name': 'tavily_search_results_json'}, 'type': 'function'}]}, response_metadata={'token_usage': {'completion_tokens': 23, 'prompt_tokens': 134, 'total_tokens': 157}, 'model_name': 'gpt-4', 'system_fingerprint': None, 'finish_reason': 'tool_calls', 'logprobs': None}, id='run-042d5feb-c2cc-4c3f-b8fd-dbc22fd0bc07-0', tool_calls=[{'name': 'tavily_search_results_json', 'args': {'query': 'current weather in San Francisco'}, 'id': 'call_50Kb8zHmFqPYavQwF5TgcOH8'}])]}}\n",
      "----\n",
      "{'action': {'messages': [ToolMessage(content='[{\"url\": \"https://www.weatherapi.com/\", \"content\": \"{\\'location\\': {\\'name\\': \\'San Francisco\\', \\'region\\': \\'California\\', \\'country\\': \\'United States of America\\', \\'lat\\': 37.78, \\'lon\\': -122.42, \\'tz_id\\': \\'America/Los_Angeles\\', \\'localtime_epoch\\': 1714426906, \\'localtime\\': \\'2024-04-29 14:41\\'}, \\'current\\': {\\'last_updated_epoch\\': 1714426200, \\'last_updated\\': \\'2024-04-29 14:30\\', \\'temp_c\\': 17.8, \\'temp_f\\': 64.0, \\'is_day\\': 1, \\'condition\\': {\\'text\\': \\'Sunny\\', \\'icon\\': \\'//cdn.weatherapi.com/weather/64x64/day/113.png\\', \\'code\\': 1000}, \\'wind_mph\\': 23.0, \\'wind_kph\\': 37.1, \\'wind_degree\\': 290, \\'wind_dir\\': \\'WNW\\', \\'pressure_mb\\': 1019.0, \\'pressure_in\\': 30.09, \\'precip_mm\\': 0.0, \\'precip_in\\': 0.0, \\'humidity\\': 50, \\'cloud\\': 0, \\'feelslike_c\\': 17.8, \\'feelslike_f\\': 64.0, \\'vis_km\\': 16.0, \\'vis_miles\\': 9.0, \\'uv\\': 5.0, \\'gust_mph\\': 27.5, \\'gust_kph\\': 44.3}}\"}, {\"url\": \"https://world-weather.info/forecast/usa/san_francisco/april-2024/\", \"content\": \"Extended weather forecast in San Francisco. Hourly Week 10 days 14 days 30 days Year. Detailed \\\\u26a1 San Francisco Weather Forecast for April 2024 - day/night \\\\ud83c\\\\udf21\\\\ufe0f temperatures, precipitations - World-Weather.info.\"}]', name='tavily_search_results_json', id='d88320ac-3fe1-4f73-870a-3681f15f6982', tool_call_id='call_50Kb8zHmFqPYavQwF5TgcOH8')]}}\n",
      "----\n",
      "{'agent': {'messages': [AIMessage(content='The current weather in San Francisco, California is sunny with a temperature of 17.8°C (64.0°F). The wind is coming from the WNW at 23.0 mph. The humidity is at 50%. [source](https://www.weatherapi.com/)', response_metadata={'token_usage': {'completion_tokens': 58, 'prompt_tokens': 602, 'total_tokens': 660}, 'model_name': 'gpt-4', 'system_fingerprint': None, 'finish_reason': 'stop', 'logprobs': None}, id='run-0cd2a507-ded5-4601-afe3-3807400e9989-0')]}}\n",
      "----\n"
     ]
    }
   ],
   "source": [
    "for chunk in agent_executor.stream(\n",
    "    {\"messages\": [HumanMessage(content=\"whats the weather in sf?\")]}\n",
    "):\n",
    "    print(chunk)\n",
    "    print(\"----\")"
   ]
  },
  {
   "cell_type": "markdown",
   "id": "c72b3043",
   "metadata": {},
   "source": [
    "## Streaming tokens\n",
    "\n",
    "In addition to streaming back messages, it is also useful to be streaming back tokens.\n",
    "We can do this with the `.astream_events` method.\n",
    "\n",
    ":::{.callout-important}\n",
    "This `.astream_events` method only works with Python 3.11 or higher.\n",
    ":::"
   ]
  },
  {
   "cell_type": "code",
   "execution_count": null,
   "id": "a3fb262c",
   "metadata": {},
   "outputs": [
    {
     "name": "stdout",
     "output_type": "stream",
     "text": [
      "--\n",
      "Starting tool: tavily_search_results_json with inputs: {'query': 'current weather in San Francisco'}\n",
      "Done tool: tavily_search_results_json\n",
      "Tool output was: [{'url': 'https://www.weatherapi.com/', 'content': \"{'location': {'name': 'San Francisco', 'region': 'California', 'country': 'United States of America', 'lat': 37.78, 'lon': -122.42, 'tz_id': 'America/Los_Angeles', 'localtime_epoch': 1714427052, 'localtime': '2024-04-29 14:44'}, 'current': {'last_updated_epoch': 1714426200, 'last_updated': '2024-04-29 14:30', 'temp_c': 17.8, 'temp_f': 64.0, 'is_day': 1, 'condition': {'text': 'Sunny', 'icon': '//cdn.weatherapi.com/weather/64x64/day/113.png', 'code': 1000}, 'wind_mph': 23.0, 'wind_kph': 37.1, 'wind_degree': 290, 'wind_dir': 'WNW', 'pressure_mb': 1019.0, 'pressure_in': 30.09, 'precip_mm': 0.0, 'precip_in': 0.0, 'humidity': 50, 'cloud': 0, 'feelslike_c': 17.8, 'feelslike_f': 64.0, 'vis_km': 16.0, 'vis_miles': 9.0, 'uv': 5.0, 'gust_mph': 27.5, 'gust_kph': 44.3}}\"}, {'url': 'https://www.weathertab.com/en/c/e/04/united-states/california/san-francisco/', 'content': 'San Francisco Weather Forecast for Apr 2024 - Risk of Rain Graph. Rain Risk Graph: Monthly Overview. Bar heights indicate rain risk percentages. Yellow bars mark low-risk days, while black and grey bars signal higher risks. Grey-yellow bars act as buffers, advising to keep at least one day clear from the riskier grey and black days, guiding ...'}]\n",
      "--\n",
      "The| current| weather| in| San| Francisco|,| California|,| USA| is| sunny| with| a| temperature| of| |17|.|8|°C| (|64|.|0|°F|).| The| wind| is| blowing| from| the| W|NW| at| a| speed| of| |37|.|1| k|ph| (|23|.|0| mph|).| The| humidity| level| is| at| |50|%.| [|Source|](|https|://|www|.weather|api|.com|/)|"
     ]
    }
   ],
   "source": [
    "async for event in agent_executor.astream_events(\n",
    "    {\"messages\": [HumanMessage(content=\"whats the weather in sf?\")]}, version=\"v1\"\n",
    "):\n",
    "    kind = event[\"event\"]\n",
    "    if kind == \"on_chain_start\":\n",
    "        if (\n",
    "            event[\"name\"] == \"Agent\"\n",
    "        ):  # Was assigned when creating the agent with `.with_config({\"run_name\": \"Agent\"})`\n",
    "            print(\n",
    "                f\"Starting agent: {event['name']} with input: {event['data'].get('input')}\"\n",
    "            )\n",
    "    elif kind == \"on_chain_end\":\n",
    "        if (\n",
    "            event[\"name\"] == \"Agent\"\n",
    "        ):  # Was assigned when creating the agent with `.with_config({\"run_name\": \"Agent\"})`\n",
    "            print()\n",
    "            print(\"--\")\n",
    "            print(\n",
    "                f\"Done agent: {event['name']} with output: {event['data'].get('output')['output']}\"\n",
    "            )\n",
    "    if kind == \"on_chat_model_stream\":\n",
    "        content = event[\"data\"][\"chunk\"].content\n",
    "        if content:\n",
    "            # Empty content in the context of OpenAI means\n",
    "            # that the model is asking for a tool to be invoked.\n",
    "            # So we only print non-empty content\n",
    "            print(content, end=\"|\")\n",
    "    elif kind == \"on_tool_start\":\n",
    "        print(\"--\")\n",
    "        print(\n",
    "            f\"Starting tool: {event['name']} with inputs: {event['data'].get('input')}\"\n",
    "        )\n",
    "    elif kind == \"on_tool_end\":\n",
    "        print(f\"Done tool: {event['name']}\")\n",
    "        print(f\"Tool output was: {event['data'].get('output')}\")\n",
    "        print(\"--\")"
   ]
  },
  {
   "cell_type": "markdown",
   "id": "022cbc8a",
   "metadata": {},
   "source": [
    "## Adding in memory\n",
    "\n",
    "As mentioned earlier, this agent is stateless. This means it does not remember previous interactions. To give it memory we need to pass in a checkpointer. When passing in a checkpointer, we also have to pass in a `thread_id` when invoking the agent (so it knows which thread/conversation to resume from)."
   ]
  },
  {
   "cell_type": "code",
   "execution_count": null,
   "id": "c4073e35",
   "metadata": {},
   "outputs": [],
   "source": [
    "from langgraph.checkpoint.sqlite import SqliteSaver\n",
    "\n",
    "memory = SqliteSaver.from_conn_string(\":memory:\")"
   ]
  },
  {
   "cell_type": "code",
   "execution_count": 12,
   "id": "e64a944e-f9ac-43cf-903c-d3d28d765377",
   "metadata": {},
   "outputs": [],
   "source": [
    "agent_executor = create_react_agent(model, tools, checkpointer=memory)\n",
    "\n",
    "config = {\"configurable\": {\"thread_id\": \"abc123\"}}"
   ]
  },
  {
   "cell_type": "code",
   "execution_count": 13,
   "id": "a13462d0-2d02-4474-921e-15a1ba1fa274",
   "metadata": {},
   "outputs": [
    {
     "name": "stdout",
     "output_type": "stream",
     "text": [
      "{'agent': {'messages': [AIMessage(content=\"Hello Bob! It's nice to meet you again.\", response_metadata={'id': 'msg_013C1z2ZySagEFwmU1EsysR2', 'model': 'claude-3-sonnet-20240229', 'stop_reason': 'end_turn', 'stop_sequence': None, 'usage': {'input_tokens': 1162, 'output_tokens': 14}}, id='run-f878acfd-d195-44e8-9166-e2796317e3f8-0', usage_metadata={'input_tokens': 1162, 'output_tokens': 14, 'total_tokens': 1176})]}}\n",
      "----\n"
     ]
    }
   ],
   "source": [
    "for chunk in agent_executor.stream(\n",
    "    {\"messages\": [HumanMessage(content=\"hi im bob!\")]}, config\n",
    "):\n",
    "    print(chunk)\n",
    "    print(\"----\")"
   ]
  },
  {
   "cell_type": "code",
   "execution_count": 14,
   "id": "56d8028b-5dbc-40b2-86f5-ed60631d86a3",
   "metadata": {},
   "outputs": [
    {
     "name": "stdout",
     "output_type": "stream",
     "text": [
      "{'agent': {'messages': [AIMessage(content='You mentioned your name is Bob when you introduced yourself earlier. So your name is Bob.', response_metadata={'id': 'msg_01WNwnRNGwGDRw6vRdivt6i1', 'model': 'claude-3-sonnet-20240229', 'stop_reason': 'end_turn', 'stop_sequence': None, 'usage': {'input_tokens': 1184, 'output_tokens': 21}}, id='run-f5c0b957-8878-405a-9d4b-a7cd38efe81f-0', usage_metadata={'input_tokens': 1184, 'output_tokens': 21, 'total_tokens': 1205})]}}\n",
      "----\n"
     ]
    }
   ],
   "source": [
    "for chunk in agent_executor.stream(\n",
    "    {\"messages\": [HumanMessage(content=\"whats my name?\")]}, config\n",
    "):\n",
    "    print(chunk)\n",
    "    print(\"----\")"
   ]
  },
  {
   "cell_type": "markdown",
   "id": "bda99754-0a11-4447-b408-e8db8f2e3517",
   "metadata": {},
   "source": [
    "Example [LangSmith trace](https://smith.langchain.com/public/fa73960b-0f7d-4910-b73d-757a12f33b2b/r)"
   ]
  },
  {
   "cell_type": "markdown",
   "id": "ae908088",
   "metadata": {},
   "source": [
    "If I want to start a new conversation, all I have to do is change the `thread_id` used"
   ]
  },
  {
   "cell_type": "code",
   "execution_count": 15,
   "id": "24460239",
   "metadata": {},
   "outputs": [
    {
     "name": "stdout",
     "output_type": "stream",
     "text": [
      "{'agent': {'messages': [AIMessage(content=\"I'm afraid I don't actually know your name. As an AI assistant without personal information about you, I don't have a specific name associated with our conversation.\", response_metadata={'id': 'msg_01NoaXNNYZKSoBncPcLkdcbo', 'model': 'claude-3-sonnet-20240229', 'stop_reason': 'end_turn', 'stop_sequence': None, 'usage': {'input_tokens': 267, 'output_tokens': 36}}, id='run-c9f7df3d-525a-4d8f-bbcf-a5b4a5d2e4b0-0', usage_metadata={'input_tokens': 267, 'output_tokens': 36, 'total_tokens': 303})]}}\n",
      "----\n"
     ]
    }
   ],
   "source": [
    "config = {\"configurable\": {\"thread_id\": \"xyz123\"}}\n",
    "for chunk in agent_executor.stream(\n",
    "    {\"messages\": [HumanMessage(content=\"whats my name?\")]}, config\n",
    "):\n",
    "    print(chunk)\n",
    "    print(\"----\")"
   ]
  },
  {
   "cell_type": "markdown",
   "id": "c029798f",
   "metadata": {},
   "source": [
    "## Conclusion\n",
    "\n",
    "That's a wrap! In this quick start we covered how to create a simple agent. \n",
    "We've then shown how to stream back a response - not only the intermediate steps, but also tokens!\n",
    "We've also added in memory so you can have a conversation with them.\n",
    "Agents are a complex topic, and there's lot to learn! \n",
    "\n",
    "For more information on Agents, please check out the [LangGraph](/docs/concepts/#langgraph) documentation. This has it's own set of concepts, tutorials, and how-to guides."
   ]
  },
  {
   "cell_type": "code",
   "execution_count": null,
   "id": "e3ec3244",
   "metadata": {},
   "outputs": [],
   "source": []
  }
 ],
 "metadata": {
  "kernelspec": {
   "display_name": "Python 3 (ipykernel)",
   "language": "python",
   "name": "python3"
  },
  "language_info": {
   "codemirror_mode": {
    "name": "ipython",
    "version": 3
   },
   "file_extension": ".py",
   "mimetype": "text/x-python",
   "name": "python",
   "nbconvert_exporter": "python",
   "pygments_lexer": "ipython3",
   "version": "3.11.2"
  }
 },
 "nbformat": 4,
 "nbformat_minor": 5
}<|MERGE_RESOLUTION|>--- conflicted
+++ resolved
@@ -117,11 +117,7 @@
    "metadata": {},
    "outputs": [],
    "source": [
-<<<<<<< HEAD
-    "%pip install -U langchain-community langgraph langchain-anthropic"
-=======
-    "% pip install -U langchain-community langgraph langchain-anthropic tavily-python"
->>>>>>> a7ae16f9
+    "%pip install -U langchain-community langgraph langchain-anthropic tavily-python"
    ]
   },
   {
