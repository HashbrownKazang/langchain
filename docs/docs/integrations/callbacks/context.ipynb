--- conflicted
+++ resolved
@@ -86,13 +86,7 @@
    "metadata": {},
    "source": [
     "## Usage\n",
-<<<<<<< HEAD
-    "### Using the Context callback within a Chat Model\n",
-    "\n",
-    "The Context callback handler can be used to directly record transcripts between users and AI assistants.\n",
-=======
     "### Context callback within a chat model\n",
->>>>>>> db6bf8b0
     "\n",
     "The Context callback handler can be used to directly record transcripts between users and AI assistants."
    ]
