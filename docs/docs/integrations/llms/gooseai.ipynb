{
 "cells": [
  {
   "cell_type": "markdown",
   "metadata": {},
   "source": [
    "# GooseAI\n",
    "\n",
    "`GooseAI` is a fully managed NLP-as-a-Service, delivered via API. GooseAI provides access to [these models](https://goose.ai/docs/models).\n",
    "\n",
    "This notebook goes over how to use Langchain with [GooseAI](https://goose.ai/).\n"
   ]
  },
  {
   "cell_type": "markdown",
   "metadata": {},
   "source": [
    "## Install openai\n",
    "The `openai` package is required to use the GooseAI API. Install `openai` using `pip install openai`."
   ]
  },
  {
   "cell_type": "code",
   "execution_count": null,
   "metadata": {},
   "outputs": [],
   "source": [
<<<<<<< HEAD
    "%pip install --upgrade --quiet openai"
=======
    "%pip install --upgrade --quiet  langchain-openai"
>>>>>>> 7bc100fd
   ]
  },
  {
   "cell_type": "markdown",
   "metadata": {},
   "source": [
    "## Imports"
   ]
  },
  {
   "cell_type": "code",
   "execution_count": null,
   "metadata": {},
   "outputs": [],
   "source": [
    "import os\n",
    "\n",
    "from langchain.chains import LLMChain\n",
    "from langchain.prompts import PromptTemplate\n",
    "from langchain_community.llms import GooseAI"
   ]
  },
  {
   "cell_type": "markdown",
   "metadata": {},
   "source": [
    "## Set the Environment API Key\n",
    "Make sure to get your API key from GooseAI. You are given $10 in free credits to test different models."
   ]
  },
  {
   "cell_type": "code",
   "execution_count": null,
   "metadata": {},
   "outputs": [],
   "source": [
    "from getpass import getpass\n",
    "\n",
    "GOOSEAI_API_KEY = getpass()"
   ]
  },
  {
   "cell_type": "code",
   "execution_count": null,
   "metadata": {},
   "outputs": [],
   "source": [
    "os.environ[\"GOOSEAI_API_KEY\"] = GOOSEAI_API_KEY"
   ]
  },
  {
   "cell_type": "markdown",
   "metadata": {},
   "source": [
    "## Create the GooseAI instance\n",
    "You can specify different parameters such as the model name, max tokens generated, temperature, etc."
   ]
  },
  {
   "cell_type": "code",
   "execution_count": null,
   "metadata": {},
   "outputs": [],
   "source": [
    "llm = GooseAI()"
   ]
  },
  {
   "cell_type": "markdown",
   "metadata": {},
   "source": [
    "## Create a Prompt Template\n",
    "We will create a prompt template for Question and Answer."
   ]
  },
  {
   "cell_type": "code",
   "execution_count": null,
   "metadata": {},
   "outputs": [],
   "source": [
    "template = \"\"\"Question: {question}\n",
    "\n",
    "Answer: Let's think step by step.\"\"\"\n",
    "\n",
    "prompt = PromptTemplate(template=template, input_variables=[\"question\"])"
   ]
  },
  {
   "cell_type": "markdown",
   "metadata": {},
   "source": [
    "## Initiate the LLMChain"
   ]
  },
  {
   "cell_type": "code",
   "execution_count": null,
   "metadata": {},
   "outputs": [],
   "source": [
    "llm_chain = LLMChain(prompt=prompt, llm=llm)"
   ]
  },
  {
   "cell_type": "markdown",
   "metadata": {},
   "source": [
    "## Run the LLMChain\n",
    "Provide a question and run the LLMChain."
   ]
  },
  {
   "cell_type": "code",
   "execution_count": null,
   "metadata": {},
   "outputs": [],
   "source": [
    "question = \"What NFL team won the Super Bowl in the year Justin Beiber was born?\"\n",
    "\n",
    "llm_chain.run(question)"
   ]
  }
 ],
 "metadata": {
  "kernelspec": {
   "display_name": "Python 3 (ipykernel)",
   "language": "python",
   "name": "python3"
  },
  "language_info": {
   "codemirror_mode": {
    "name": "ipython",
    "version": 3
   },
   "file_extension": ".py",
   "mimetype": "text/x-python",
   "name": "python",
   "nbconvert_exporter": "python",
   "pygments_lexer": "ipython3",
   "version": "3.10.6"
  },
  "vscode": {
   "interpreter": {
    "hash": "a0a0263b650d907a3bfe41c0f8d6a63a071b884df3cfdc1579f00cdc1aed6b03"
   }
  }
 },
 "nbformat": 4,
 "nbformat_minor": 4
}<|MERGE_RESOLUTION|>--- conflicted
+++ resolved
@@ -25,11 +25,7 @@
    "metadata": {},
    "outputs": [],
    "source": [
-<<<<<<< HEAD
-    "%pip install --upgrade --quiet openai"
-=======
     "%pip install --upgrade --quiet  langchain-openai"
->>>>>>> 7bc100fd
    ]
   },
   {
