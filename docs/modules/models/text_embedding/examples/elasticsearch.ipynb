--- conflicted
+++ resolved
@@ -1,246 +1,4 @@
 {
-<<<<<<< HEAD
-  "nbformat": 4,
-  "nbformat_minor": 0,
-  "metadata": {
-    "colab": {
-      "provenance": []
-    },
-    "kernelspec": {
-      "name": "python3",
-      "display_name": "Python 3"
-    },
-    "language_info": {
-      "name": "python"
-    }
-  },
-  "cells": [
-    {
-      "cell_type": "markdown",
-      "source": [
-        "# Testing ElasticsearchEmbeddings\n",
-        "This will allow you to test test generating embeddings using a hosted embedding model in Elasticsearch\n",
-        "\n",
-        "\n",
-        "- You can use `from_credentials` if you are using Elastic Cloud\n",
-        "- You can use `from_es_connection` with any Elasticsearch cluster, you will need to have host url:port"
-      ],
-      "metadata": {
-        "id": "1eZl1oaVUNeC"
-      }
-    },
-    {
-      "cell_type": "code",
-      "source": [
-        "!pip -q install elasticsearch langchain"
-      ],
-      "metadata": {
-        "id": "6dJxqebov4eU"
-      },
-      "execution_count": null,
-      "outputs": []
-    },
-    {
-      "cell_type": "code",
-      "source": [
-        "import elasticsearch\n",
-        "from langchain.embeddings.elasticsearch import ElasticsearchEmbeddings"
-      ],
-      "metadata": {
-        "id": "RV7C3DUmv4aq"
-      },
-      "execution_count": null,
-      "outputs": []
-    },
-    {
-      "cell_type": "code",
-      "source": [
-        "# Define the model ID\n",
-        "model_id = 'your_model_id'"
-      ],
-      "metadata": {
-        "id": "MrT3jplJvp09"
-      },
-      "execution_count": null,
-      "outputs": []
-    },
-    {
-      "cell_type": "markdown",
-      "source": [
-        "# Testing with `from_credentials`\n",
-        "This required an Elastic Cloud `cloud_id`"
-      ],
-      "metadata": {
-        "id": "j5F-nwLVS_Zu"
-      }
-    },
-    {
-      "cell_type": "code",
-      "source": [
-        "# Instantiate ElasticsearchEmbeddings using credentials\n",
-        "embeddings = ElasticsearchEmbeddings.from_credentials(\n",
-        "    model_id,\n",
-        "    es_cloud_id='your_cloud_id', \n",
-        "    es_user='your_user', \n",
-        "    es_password='your_password'\n",
-        ")\n"
-      ],
-      "metadata": {
-        "id": "svtdnC-dvpxR"
-      },
-      "execution_count": null,
-      "outputs": []
-    },
-    {
-      "cell_type": "code",
-      "source": [
-        "# Create embeddings for multiple documents\n",
-        "documents = [\n",
-        "    'This is an example document.', \n",
-        "    'Another example document to generate embeddings for.'\n",
-        "]\n",
-        "document_embeddings = embeddings.embed_documents(documents)\n"
-      ],
-      "metadata": {
-        "id": "7DXZAK7Kvpth"
-      },
-      "execution_count": null,
-      "outputs": []
-    },
-    {
-      "cell_type": "code",
-      "source": [
-        "# Print document embeddings\n",
-        "for i, embedding in enumerate(document_embeddings):\n",
-        "    print(f\"Embedding for document {i+1}: {embedding}\")\n"
-      ],
-      "metadata": {
-        "id": "K8ra75W_vpqy"
-      },
-      "execution_count": null,
-      "outputs": []
-    },
-    {
-      "cell_type": "code",
-      "source": [
-        "# Create an embedding for a single query\n",
-        "query = 'This is a single query.'\n",
-        "query_embedding = embeddings.embed_query(query)\n"
-      ],
-      "metadata": {
-        "id": "V4Q5kQo9vpna"
-      },
-      "execution_count": null,
-      "outputs": []
-    },
-    {
-      "cell_type": "code",
-      "source": [
-        "# Print query embedding\n",
-        "print(f\"Embedding for query: {query_embedding}\")\n"
-      ],
-      "metadata": {
-        "id": "O0oQDzGKvpkz"
-      },
-      "execution_count": null,
-      "outputs": []
-    },
-    {
-      "cell_type": "markdown",
-      "source": [
-        "#Testing with Existing Elasticsearch client connection\n",
-        "This can be used with any Elasticsearch deployment"
-      ],
-      "metadata": {
-        "id": "rHN03yV6TJ5q"
-      }
-    },
-    {
-      "cell_type": "code",
-      "source": [
-        "# Create Elasticsearch connection\n",
-        "es_connection = Elasticsearch(\n",
-        "    hosts=['https://es_cluster_url:port'], \n",
-        "    basic_auth=('user', 'password')\n",
-        ")"
-      ],
-      "metadata": {
-        "id": "GMQcJDwBTJFm"
-      },
-      "execution_count": null,
-      "outputs": []
-    },
-    {
-      "cell_type": "code",
-      "source": [
-        "# Instantiate ElasticsearchEmbeddings using es_connection\n",
-        "embeddings = ElasticsearchEmbeddings.from_es_connection(\n",
-        "  model_id,\n",
-        "  es_connection,\n",
-        ")"
-      ],
-      "metadata": {
-        "id": "WTYIU4u3TJO1"
-      },
-      "execution_count": null,
-      "outputs": []
-    },
-    {
-      "cell_type": "code",
-      "source": [
-        "# Create embeddings for multiple documents\n",
-        "documents = [\n",
-        "    'This is an example document.', \n",
-        "    'Another example document to generate embeddings for.'\n",
-        "]\n",
-        "document_embeddings = embeddings.embed_documents(documents)\n"
-      ],
-      "metadata": {
-        "id": "4gdAUHwoTJO3"
-      },
-      "execution_count": null,
-      "outputs": []
-    },
-    {
-      "cell_type": "code",
-      "source": [
-        "# Print document embeddings\n",
-        "for i, embedding in enumerate(document_embeddings):\n",
-        "    print(f\"Embedding for document {i+1}: {embedding}\")\n"
-      ],
-      "metadata": {
-        "id": "RC_-tov6TJO3"
-      },
-      "execution_count": null,
-      "outputs": []
-    },
-    {
-      "cell_type": "code",
-      "source": [
-        "# Create an embedding for a single query\n",
-        "query = 'This is a single query.'\n",
-        "query_embedding = embeddings.embed_query(query)\n"
-      ],
-      "metadata": {
-        "id": "6GEnHBqETJO3"
-      },
-      "execution_count": null,
-      "outputs": []
-    },
-    {
-      "cell_type": "code",
-      "source": [
-        "# Print query embedding\n",
-        "print(f\"Embedding for query: {query_embedding}\")\n"
-      ],
-      "metadata": {
-        "id": "-kyUQAXDTJO4"
-      },
-      "execution_count": null,
-      "outputs": []
-    }
-  ]
-=======
  "cells": [
   {
    "cell_type": "markdown",
@@ -491,5 +249,4 @@
  },
  "nbformat": 4,
  "nbformat_minor": 1
->>>>>>> 47c2ec2d
 }