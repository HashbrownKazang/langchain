--- conflicted
+++ resolved
@@ -5,13 +5,6 @@
    "id": "44c9933a",
    "metadata": {},
    "source": [
-<<<<<<< HEAD
-    "# Conversation knowledge graph memory\n",
-    "\n",
-    "This type of memory uses a knowledge graph to recreate memory.\n",
-    "\n",
-    "Let's first walk through how to use the utilities."
-=======
     "# Conversation Knowledge Graph\n",
     "\n",
     "This type of memory uses a knowledge graph to recreate memory.\n"
@@ -23,7 +16,6 @@
    "metadata": {},
    "source": [
     "## Using memory with LLM"
->>>>>>> ec362ecb
    ]
   },
   {
