--- conflicted
+++ resolved
@@ -5,23 +5,13 @@
    "id": "fa6802ac",
    "metadata": {},
    "source": [
-<<<<<<< HEAD
-    "# Adding message memory backed by a database to an agent\n",
-=======
     "# Message Memory in Agent backed by a database\n",
->>>>>>> ec362ecb
     "\n",
     "This notebook goes over adding memory to an agent where the memory uses an external message store. Before going through this notebook, please walkthrough the following notebooks, as this will build on top of both of them:\n",
     "\n",
-<<<<<<< HEAD
-    "- [Adding memory to an LLM chain](/docs/modules/memory/how_to/adding_memory)\n",
-    "- [Custom agents](/docs/modules/agents/how_to/custom_agent.html)\n",
-    "- [Agent with memory](/docs/modules/memory/agent_with_memory)\n",
-=======
     "- [Memory in LLMChain](/docs/modules/memory/how_to/adding_memory.html)\n",
     "- [Custom Agents](/docs/modules/agents/how_to/custom_agent.html)\n",
     "- [Memory in Agent](/docs/modules/memory/how_to/agent_with_memory.html)\n",
->>>>>>> ec362ecb
     "\n",
     "In order to add a memory with an external message store to an agent we are going to do the following steps:\n",
     "\n",
