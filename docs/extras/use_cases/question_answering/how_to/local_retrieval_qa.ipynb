--- conflicted
+++ resolved
@@ -40,11 +40,7 @@
   },
   {
    "cell_type": "code",
-<<<<<<< HEAD
-   "execution_count": 24,
-=======
    "execution_count": 1,
->>>>>>> c732d8ff
    "id": "f8cf5765",
    "metadata": {},
    "outputs": [],
@@ -70,11 +66,7 @@
   },
   {
    "cell_type": "code",
-<<<<<<< HEAD
-   "execution_count": 25,
-=======
    "execution_count": 2,
->>>>>>> c732d8ff
    "id": "fdce8923",
    "metadata": {},
    "outputs": [
@@ -84,8 +76,6 @@
      "text": [
       "Found model file at  /Users/rlm/.cache/gpt4all/ggml-all-MiniLM-L6-v2-f16.bin\n"
      ]
-<<<<<<< HEAD
-=======
     },
     {
      "name": "stderr",
@@ -93,7 +83,6 @@
      "text": [
       "objc[49534]: Class GGMLMetalClass is implemented in both /Users/rlm/miniforge3/envs/llama2/lib/python3.9/site-packages/gpt4all/llmodel_DO_NOT_MODIFY/build/libreplit-mainline-metal.dylib (0x131614208) and /Users/rlm/miniforge3/envs/llama2/lib/python3.9/site-packages/gpt4all/llmodel_DO_NOT_MODIFY/build/libllamamodel-mainline-metal.dylib (0x131988208). One of the two will be used. Which one is undefined.\n"
      ]
->>>>>>> c732d8ff
     }
    ],
    "source": [
@@ -113,11 +102,7 @@
   },
   {
    "cell_type": "code",
-<<<<<<< HEAD
-   "execution_count": 10,
-=======
    "execution_count": 3,
->>>>>>> c732d8ff
    "id": "b0c55e98",
    "metadata": {},
    "outputs": [
@@ -127,11 +112,7 @@
        "4"
       ]
      },
-<<<<<<< HEAD
-     "execution_count": 10,
-=======
      "execution_count": 3,
->>>>>>> c732d8ff
      "metadata": {},
      "output_type": "execute_result"
     }
@@ -215,11 +196,7 @@
   },
   {
    "cell_type": "code",
-<<<<<<< HEAD
-   "execution_count": null,
-=======
    "execution_count": 4,
->>>>>>> c732d8ff
    "id": "cd7164e3",
    "metadata": {},
    "outputs": [],
@@ -239,13 +216,8 @@
   },
   {
    "cell_type": "code",
-<<<<<<< HEAD
-   "execution_count": 28,
-   "id": "74718579",
-=======
    "execution_count": null,
    "id": "af1176bb-d52a-4cf0-b983-8b7433d45b4f",
->>>>>>> c732d8ff
    "metadata": {},
    "outputs": [
     {
@@ -610,9 +582,6 @@
   },
   {
    "cell_type": "code",
-<<<<<<< HEAD
-   "execution_count": 20,
-=======
    "execution_count": null,
    "id": "cc638992-0924-41c0-8dae-8cf683e72b16",
    "metadata": {},
@@ -624,7 +593,6 @@
   {
    "cell_type": "code",
    "execution_count": 28,
->>>>>>> c732d8ff
    "id": "c01c1725",
    "metadata": {},
    "outputs": [
@@ -685,10 +653,6 @@
     ")\n",
     "\n",
     "# Chain\n",
-<<<<<<< HEAD
-    "chain = load_qa_chain(llm, chain_type=\"stuff\", prompt=QA_CHAIN_PROMPT)\n",
-    "\n",
-=======
     "chain = load_qa_chain(llm, chain_type=\"stuff\", prompt=rag_prompt)\n",
     "# Run\n",
     "chain({\"input_documents\": docs, \"question\": question}, return_only_outputs=True)"
@@ -777,7 +741,6 @@
    "source": [
     "# Chain\n",
     "chain = load_qa_chain(llm, chain_type=\"stuff\", prompt=rag_prompt_llama)\n",
->>>>>>> c732d8ff
     "# Run\n",
     "chain({\"input_documents\": docs, \"question\": question}, return_only_outputs=True)"
    ]
