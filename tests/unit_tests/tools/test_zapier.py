--- conflicted
+++ resolved
@@ -1,223 +1,220 @@
-"""Test building the Zapier tool, not running it."""
-import pytest
-
-from langchain.tools.zapier.prompt import BASE_ZAPIER_TOOL_PROMPT
-from langchain.tools.zapier.tool import ZapierNLARunAction
-from langchain.utilities.zapier import ZapierNLAWrapper
-
-
-def test_default_base_prompt() -> None:
-    """Test that the default prompt is being inserted."""
-    tool = ZapierNLARunAction(
-        action_id="test",
-        zapier_description="test",
-        params_schema={"test": "test"},
-        api_wrapper=ZapierNLAWrapper(zapier_nla_api_key="test"),
-    )
-
-    # Test that the base prompt was successfully assigned to the default prompt
-    assert tool.base_prompt == BASE_ZAPIER_TOOL_PROMPT
-    assert tool.description == BASE_ZAPIER_TOOL_PROMPT.format(
-        zapier_description="test",
-        params=str(list({"test": "test"}.keys())),
-    )
-
-
-def test_custom_base_prompt() -> None:
-    """Test that a custom prompt is being inserted."""
-    base_prompt = "Test. {zapier_description} and {params}."
-    tool = ZapierNLARunAction(
-        action_id="test",
-        zapier_description="test",
-        params_schema={"test": "test"},
-        base_prompt=base_prompt,
-        api_wrapper=ZapierNLAWrapper(zapier_nla_api_key="test"),
-    )
-
-    # Test that the base prompt was successfully assigned to the default prompt
-    assert tool.base_prompt == base_prompt
-    assert tool.description == "Test. test and ['test']."
-
-
-def test_custom_base_prompt_fail() -> None:
-    """Test validating an invalid custom prompt."""
-    base_prompt = "Test. {zapier_description}."
-    with pytest.raises(ValueError):
-        ZapierNLARunAction(
-            action_id="test",
-            zapier_description="test",
-            params={"test": "test"},
-            base_prompt=base_prompt,
-            api_wrapper=ZapierNLAWrapper(zapier_nla_api_key="test"),
-        )
-
-
-<<<<<<< HEAD
-def test_format_headers_api_key() -> None:
-    """Test that the action headers is being created correctly."""
-    tool = ZapierNLARunAction(
-        action_id="test",
-        zapier_description="test",
-        params_schema={"test": "test"},
-        api_wrapper=ZapierNLAWrapper(zapier_nla_api_key="test"),
-    )
-    headers = tool.api_wrapper._format_headers()
-    assert headers["Content-Type"] == "application/json"
-    assert headers["Accept"] == "application/json"
-    assert headers["X-API-Key"] == "test"
-
-
-def test_format_headers_access_token() -> None:
-    """Test that the action headers is being created correctly."""
-    tool = ZapierNLARunAction(
-        action_id="test",
-        zapier_description="test",
-        params_schema={"test": "test"},
-        api_wrapper=ZapierNLAWrapper(zapier_nla_oauth_access_token="test"),
-    )
-    headers = tool.api_wrapper._format_headers()
-    assert headers["Content-Type"] == "application/json"
-    assert headers["Accept"] == "application/json"
-    assert headers["Authorization"] == "Bearer test"
-
-
-def test_create_action_payload() -> None:
-    """Test that the action payload is being created correctly."""
-    tool = ZapierNLARunAction(
-        action_id="test",
-        zapier_description="test",
-        params_schema={"test": "test"},
-        api_wrapper=ZapierNLAWrapper(zapier_nla_api_key="test"),
-    )
-
-    payload = tool.api_wrapper._create_action_payload("some instructions")
-    assert payload["instructions"] == "some instructions"
-    assert payload.get("preview_only") is None
-
-
-def test_create_action_payload_preview() -> None:
-    """Test that the action payload with preview is being created correctly."""
-    tool = ZapierNLARunAction(
-        action_id="test",
-        zapier_description="test",
-        params_schema={"test": "test"},
-        api_wrapper=ZapierNLAWrapper(zapier_nla_api_key="test"),
-    )
-
-    payload = tool.api_wrapper._create_action_payload(
-        "some instructions",
-        preview_only=True,
-    )
-    assert payload["instructions"] == "some instructions"
-    assert payload["preview_only"] is True
-
-
-def test_create_action_payload_with_params() -> None:
-    """Test that the action payload with params is being created correctly."""
-    tool = ZapierNLARunAction(
-        action_id="test",
-        zapier_description="test",
-        params_schema={"test": "test"},
-        api_wrapper=ZapierNLAWrapper(zapier_nla_api_key="test"),
-    )
-
-    payload = tool.api_wrapper._create_action_payload(
-        "some instructions",
-        {"test": "test"},
-        preview_only=True,
-    )
-    assert payload["instructions"] == "some instructions"
-    assert payload["preview_only"] is True
-    assert payload["test"] == "test"
-
-
-@pytest.mark.asyncio
-async def test_apreview(mocker) -> None:  # type: ignore[no-untyped-def]
-    """Test that the action payload with params is being created correctly."""
-    tool = ZapierNLARunAction(
-        action_id="test",
-        zapier_description="test",
-        params_schema={"test": "test"},
-        api_wrapper=ZapierNLAWrapper(
-            zapier_nla_api_key="test",
-            zapier_nla_api_base="http://localhost:8080/v1/",
-        ),
-    )
-    mockObj = mocker.patch.object(ZapierNLAWrapper, "_arequest")
-    await tool.api_wrapper.apreview(
-        "random_action_id",
-        "some instructions",
-        {"test": "test"},
-    )
-    mockObj.assert_called_once_with(
-        "POST",
-        "http://localhost:8080/v1/exposed/random_action_id/execute/",
-        json={
-            "instructions": "some instructions",
-            "preview_only": True,
-            "test": "test",
-        },
-    )
-
-
-@pytest.mark.asyncio
-async def test_arun(mocker) -> None:  # type: ignore[no-untyped-def]
-    """Test that the action payload with params is being created correctly."""
-    tool = ZapierNLARunAction(
-        action_id="test",
-        zapier_description="test",
-        params_schema={"test": "test"},
-        api_wrapper=ZapierNLAWrapper(
-            zapier_nla_api_key="test",
-            zapier_nla_api_base="http://localhost:8080/v1/",
-        ),
-    )
-    mockObj = mocker.patch.object(ZapierNLAWrapper, "_arequest")
-    await tool.api_wrapper.arun(
-        "random_action_id",
-        "some instructions",
-        {"test": "test"},
-    )
-    mockObj.assert_called_once_with(
-        "POST",
-        "http://localhost:8080/v1/exposed/random_action_id/execute/",
-        json={"instructions": "some instructions", "test": "test"},
-    )
-
-
-@pytest.mark.asyncio
-async def test_alist(mocker) -> None:  # type: ignore[no-untyped-def]
-    """Test that the action payload with params is being created correctly."""
-    tool = ZapierNLARunAction(
-        action_id="test",
-        zapier_description="test",
-        params_schema={"test": "test"},
-        api_wrapper=ZapierNLAWrapper(
-            zapier_nla_api_key="test",
-            zapier_nla_api_base="http://localhost:8080/v1/",
-        ),
-    )
-    mockObj = mocker.patch.object(ZapierNLAWrapper, "_arequest")
-    await tool.api_wrapper.alist()
-    mockObj.assert_called_once_with(
-        "GET",
-        "http://localhost:8080/v1/exposed/",
-    )
-
-=======
-def test_wrapper_fails_no_api_key_or_access_token_initialization() -> None:
-    """Test Wrapper requires either an API Key or OAuth Access Token."""
-    with pytest.raises(ValueError):
-        ZapierNLAWrapper()
-
-
-def test_wrapper_api_key_initialization() -> None:
-    """Test Wrapper initializes with an API Key."""
-    ZapierNLAWrapper(zapier_nla_api_key="test")
-
-
-def test_wrapper_access_token_initialization() -> None:
-    """Test Wrapper initializes with an API Key."""
-    ZapierNLAWrapper(zapier_nla_oauth_access_token="test")
-
->>>>>>> da462d9d
+"""Test building the Zapier tool, not running it."""
+import pytest
+
+from langchain.tools.zapier.prompt import BASE_ZAPIER_TOOL_PROMPT
+from langchain.tools.zapier.tool import ZapierNLARunAction
+from langchain.utilities.zapier import ZapierNLAWrapper
+
+
+def test_default_base_prompt() -> None:
+    """Test that the default prompt is being inserted."""
+    tool = ZapierNLARunAction(
+        action_id="test",
+        zapier_description="test",
+        params_schema={"test": "test"},
+        api_wrapper=ZapierNLAWrapper(zapier_nla_api_key="test"),
+    )
+
+    # Test that the base prompt was successfully assigned to the default prompt
+    assert tool.base_prompt == BASE_ZAPIER_TOOL_PROMPT
+    assert tool.description == BASE_ZAPIER_TOOL_PROMPT.format(
+        zapier_description="test",
+        params=str(list({"test": "test"}.keys())),
+    )
+
+
+def test_custom_base_prompt() -> None:
+    """Test that a custom prompt is being inserted."""
+    base_prompt = "Test. {zapier_description} and {params}."
+    tool = ZapierNLARunAction(
+        action_id="test",
+        zapier_description="test",
+        params_schema={"test": "test"},
+        base_prompt=base_prompt,
+        api_wrapper=ZapierNLAWrapper(zapier_nla_api_key="test"),
+    )
+
+    # Test that the base prompt was successfully assigned to the default prompt
+    assert tool.base_prompt == base_prompt
+    assert tool.description == "Test. test and ['test']."
+
+
+def test_custom_base_prompt_fail() -> None:
+    """Test validating an invalid custom prompt."""
+    base_prompt = "Test. {zapier_description}."
+    with pytest.raises(ValueError):
+        ZapierNLARunAction(
+            action_id="test",
+            zapier_description="test",
+            params={"test": "test"},
+            base_prompt=base_prompt,
+            api_wrapper=ZapierNLAWrapper(zapier_nla_api_key="test"),
+        )
+
+
+def test_format_headers_api_key() -> None:
+    """Test that the action headers is being created correctly."""
+    tool = ZapierNLARunAction(
+        action_id="test",
+        zapier_description="test",
+        params_schema={"test": "test"},
+        api_wrapper=ZapierNLAWrapper(zapier_nla_api_key="test"),
+    )
+    headers = tool.api_wrapper._format_headers()
+    assert headers["Content-Type"] == "application/json"
+    assert headers["Accept"] == "application/json"
+    assert headers["X-API-Key"] == "test"
+
+
+def test_format_headers_access_token() -> None:
+    """Test that the action headers is being created correctly."""
+    tool = ZapierNLARunAction(
+        action_id="test",
+        zapier_description="test",
+        params_schema={"test": "test"},
+        api_wrapper=ZapierNLAWrapper(zapier_nla_oauth_access_token="test"),
+    )
+    headers = tool.api_wrapper._format_headers()
+    assert headers["Content-Type"] == "application/json"
+    assert headers["Accept"] == "application/json"
+    assert headers["Authorization"] == "Bearer test"
+
+
+def test_create_action_payload() -> None:
+    """Test that the action payload is being created correctly."""
+    tool = ZapierNLARunAction(
+        action_id="test",
+        zapier_description="test",
+        params_schema={"test": "test"},
+        api_wrapper=ZapierNLAWrapper(zapier_nla_api_key="test"),
+    )
+
+    payload = tool.api_wrapper._create_action_payload("some instructions")
+    assert payload["instructions"] == "some instructions"
+    assert payload.get("preview_only") is None
+
+
+def test_create_action_payload_preview() -> None:
+    """Test that the action payload with preview is being created correctly."""
+    tool = ZapierNLARunAction(
+        action_id="test",
+        zapier_description="test",
+        params_schema={"test": "test"},
+        api_wrapper=ZapierNLAWrapper(zapier_nla_api_key="test"),
+    )
+
+    payload = tool.api_wrapper._create_action_payload(
+        "some instructions",
+        preview_only=True,
+    )
+    assert payload["instructions"] == "some instructions"
+    assert payload["preview_only"] is True
+
+
+def test_create_action_payload_with_params() -> None:
+    """Test that the action payload with params is being created correctly."""
+    tool = ZapierNLARunAction(
+        action_id="test",
+        zapier_description="test",
+        params_schema={"test": "test"},
+        api_wrapper=ZapierNLAWrapper(zapier_nla_api_key="test"),
+    )
+
+    payload = tool.api_wrapper._create_action_payload(
+        "some instructions",
+        {"test": "test"},
+        preview_only=True,
+    )
+    assert payload["instructions"] == "some instructions"
+    assert payload["preview_only"] is True
+    assert payload["test"] == "test"
+
+
+@pytest.mark.asyncio
+async def test_apreview(mocker) -> None:  # type: ignore[no-untyped-def]
+    """Test that the action payload with params is being created correctly."""
+    tool = ZapierNLARunAction(
+        action_id="test",
+        zapier_description="test",
+        params_schema={"test": "test"},
+        api_wrapper=ZapierNLAWrapper(
+            zapier_nla_api_key="test",
+            zapier_nla_api_base="http://localhost:8080/v1/",
+        ),
+    )
+    mockObj = mocker.patch.object(ZapierNLAWrapper, "_arequest")
+    await tool.api_wrapper.apreview(
+        "random_action_id",
+        "some instructions",
+        {"test": "test"},
+    )
+    mockObj.assert_called_once_with(
+        "POST",
+        "http://localhost:8080/v1/exposed/random_action_id/execute/",
+        json={
+            "instructions": "some instructions",
+            "preview_only": True,
+            "test": "test",
+        },
+    )
+
+
+@pytest.mark.asyncio
+async def test_arun(mocker) -> None:  # type: ignore[no-untyped-def]
+    """Test that the action payload with params is being created correctly."""
+    tool = ZapierNLARunAction(
+        action_id="test",
+        zapier_description="test",
+        params_schema={"test": "test"},
+        api_wrapper=ZapierNLAWrapper(
+            zapier_nla_api_key="test",
+            zapier_nla_api_base="http://localhost:8080/v1/",
+        ),
+    )
+    mockObj = mocker.patch.object(ZapierNLAWrapper, "_arequest")
+    await tool.api_wrapper.arun(
+        "random_action_id",
+        "some instructions",
+        {"test": "test"},
+    )
+    mockObj.assert_called_once_with(
+        "POST",
+        "http://localhost:8080/v1/exposed/random_action_id/execute/",
+        json={"instructions": "some instructions", "test": "test"},
+    )
+
+
+@pytest.mark.asyncio
+async def test_alist(mocker) -> None:  # type: ignore[no-untyped-def]
+    """Test that the action payload with params is being created correctly."""
+    tool = ZapierNLARunAction(
+        action_id="test",
+        zapier_description="test",
+        params_schema={"test": "test"},
+        api_wrapper=ZapierNLAWrapper(
+            zapier_nla_api_key="test",
+            zapier_nla_api_base="http://localhost:8080/v1/",
+        ),
+    )
+    mockObj = mocker.patch.object(ZapierNLAWrapper, "_arequest")
+    await tool.api_wrapper.alist()
+    mockObj.assert_called_once_with(
+        "GET",
+        "http://localhost:8080/v1/exposed/",
+    )
+
+
+def test_wrapper_fails_no_api_key_or_access_token_initialization() -> None:
+    """Test Wrapper requires either an API Key or OAuth Access Token."""
+    with pytest.raises(ValueError):
+        ZapierNLAWrapper()
+
+
+def test_wrapper_api_key_initialization() -> None:
+    """Test Wrapper initializes with an API Key."""
+    ZapierNLAWrapper(zapier_nla_api_key="test")
+
+
+def test_wrapper_access_token_initialization() -> None:
+    """Test Wrapper initializes with an API Key."""
+    ZapierNLAWrapper(zapier_nla_oauth_access_token="test")