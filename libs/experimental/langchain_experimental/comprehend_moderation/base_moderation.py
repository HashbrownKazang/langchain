import uuid
from typing import Any, Callable, Dict, Optional

from langchain.callbacks.manager import CallbackManagerForChainRun
from langchain.prompts.base import StringPromptValue
from langchain.prompts.chat import ChatPromptValue
from langchain.schema import AIMessage, HumanMessage

from langchain_experimental.comprehend_moderation.pii import ComprehendPII
from langchain_experimental.comprehend_moderation.prompt_safety import (
    ComprehendPromptSafety,
)
from langchain_experimental.comprehend_moderation.toxicity import ComprehendToxicity


class BaseModeration:
    def __init__(
        self,
        client: Any,
        config: Optional[Dict[str, Any]] = None,
        moderation_callback: Optional[Any] = None,
        unique_id: Optional[str] = None,
        run_manager: Optional[CallbackManagerForChainRun] = None,
    ):
        self.client = client
        self.config = config
        self.moderation_callback = moderation_callback
        self.unique_id = unique_id
        self.chat_message_index = 0
        self.run_manager = run_manager
        self.chain_id = str(uuid.uuid4())

    def _convert_prompt_to_text(self, prompt: Any) -> str:
        input_text = str()

        if isinstance(prompt, StringPromptValue):
            input_text = prompt.text
        elif isinstance(prompt, str):
            input_text = prompt
        elif isinstance(prompt, ChatPromptValue):
            """
            We will just check the last message in the message Chain of a
            ChatPromptTemplate. The typical chronology is
            SystemMessage > HumanMessage > AIMessage and so on. However assuming
            that with every chat the chain is invoked we will only check the last
            message. This is assuming that all previous messages have been checked
            already. Only HumanMessage and AIMessage will be checked. We can perhaps
            loop through and take advantage of the additional_kwargs property in the
            HumanMessage and AIMessage schema to mark messages that have been moderated.
            However that means that this class could generate multiple text chunks
            and moderate() logics would need to be updated. This also means some
            complexity in re-constructing the prompt while keeping the messages in
            sequence.
            """
            message = prompt.messages[-1]
            self.chat_message_index = len(prompt.messages) - 1
            if isinstance(message, HumanMessage):
                input_text = message.content

            if isinstance(message, AIMessage):
                input_text = message.content
        else:
            raise ValueError(
                f"Invalid input type {type(input_text)}. "
                "Must be a PromptValue, str, or list of BaseMessages."
            )
        return input_text

    def _convert_text_to_prompt(self, prompt: Any, text: str) -> Any:
        if isinstance(prompt, StringPromptValue):
            return StringPromptValue(text=text)
        elif isinstance(prompt, str):
            return text
        elif isinstance(prompt, ChatPromptValue):
            # Copy the messages because we may need to mutate them.
            # We don't want to mutate data we don't own.
            messages = list(prompt.messages)

            message = messages[self.chat_message_index]

            if isinstance(message, HumanMessage):
                messages[self.chat_message_index] = HumanMessage(
                    content=text,
                    example=message.example,
                    additional_kwargs=message.additional_kwargs,
                )
            if isinstance(message, AIMessage):
                messages[self.chat_message_index] = AIMessage(
                    content=text,
                    example=message.example,
                    additional_kwargs=message.additional_kwargs,
                )
            return ChatPromptValue(messages=messages)
        else:
            raise ValueError(
                f"Invalid input type {type(input)}. "
                "Must be a PromptValue, str, or list of BaseMessages."
            )

    def _moderation_class(self, moderation_class: Any) -> Callable:
        return moderation_class(
            client=self.client,
            callback=self.moderation_callback,
            unique_id=self.unique_id,
            chain_id=self.chain_id,
        ).validate

    def _log_message_for_verbose(self, message: str) -> None:
        if self.run_manager:
            self.run_manager.on_text(message)

    def moderate(self, prompt: Any) -> str:
<<<<<<< HEAD
=======
        from langchain_experimental.comprehend_moderation.base_moderation_config import (  # noqa: E501
            ModerationPiiConfig,
            ModerationPromptSafetyConfig,
            ModerationToxicityConfig,
        )
>>>>>>> b22da81a
        from langchain_experimental.comprehend_moderation.base_moderation_exceptions import (  # noqa: E501
            ModerationPiiError,
            ModerationPromptSafetyError,
            ModerationToxicityError,
        )

        try:
            # convert prompt to text
            input_text = self._convert_prompt_to_text(prompt=prompt)
            output_text = str()
            # perform moderation
<<<<<<< HEAD
            if self.config is None:
                # In absence of config Action will default to STOP only
                self._log_message_for_verbose("Running pii validation...\n")
                pii_validate = self._moderation_class(moderation_class=ComprehendPII)
                output_text = pii_validate(prompt_value=input_text)

                self._log_message_for_verbose("Running toxicity validation...\n")
                toxicity_validate = self._moderation_class(
                    moderation_class=ComprehendToxicity
=======
            filter_functions = {
                "pii": ComprehendPII,
                "toxicity": ComprehendToxicity,
                "prompt_safety": ComprehendPromptSafety,
            }

            filters = self.config.filters  # type: ignore

            for _filter in filters:
                filter_name = (
                    "pii"
                    if isinstance(_filter, ModerationPiiConfig)
                    else (
                        "toxicity"
                        if isinstance(_filter, ModerationToxicityConfig)
                        else (
                            "prompt_safety"
                            if isinstance(_filter, ModerationPromptSafetyConfig)
                            else None
                        )
                    )
>>>>>>> b22da81a
                )
                output_text = toxicity_validate(prompt_value=output_text)

                self._log_message_for_verbose("Running intent validation...\n")
                intent_validate = self._moderation_class(
                    moderation_class=ComprehendIntent
                )
                output_text = intent_validate(prompt_value=output_text)
            else:
                filter_functions = {
                    "pii": ComprehendPII,
                    "toxicity": ComprehendToxicity,
                    "intent": ComprehendIntent,
                }
                filters = self.config["filters"]
                for _filter in filters:
                    filter_name = f"{_filter}"
                    if filter_name in filter_functions:
                        self._log_message_for_verbose(
                            f"Running {filter_name} Validation...\n"
                        )
                        validation_fn = self._moderation_class(
                            moderation_class=filter_functions[filter_name]
                        )
                        input_text = input_text if not output_text else output_text
                        output_text = validation_fn(
                            prompt_value=input_text,
                            config=self.config[filter_name]
                            if filter_name in self.config
                            else None,
                        )
            # convert text to prompt and return
            return self._convert_text_to_prompt(prompt=prompt, text=output_text)

        except ModerationPiiError as e:
            self._log_message_for_verbose(f"Found PII content..stopping..\n{str(e)}\n")
            raise e
        except ModerationToxicityError as e:
            self._log_message_for_verbose(
                f"Found Toxic content..stopping..\n{str(e)}\n"
            )
            raise e
        except ModerationPromptSafetyError as e:
            self._log_message_for_verbose(
                f"Found Harmful intention..stopping..\n{str(e)}\n"
            )
            raise e
        except Exception as e:
            raise e<|MERGE_RESOLUTION|>--- conflicted
+++ resolved
@@ -110,14 +110,11 @@
             self.run_manager.on_text(message)
 
     def moderate(self, prompt: Any) -> str:
-<<<<<<< HEAD
-=======
         from langchain_experimental.comprehend_moderation.base_moderation_config import (  # noqa: E501
             ModerationPiiConfig,
             ModerationPromptSafetyConfig,
             ModerationToxicityConfig,
         )
->>>>>>> b22da81a
         from langchain_experimental.comprehend_moderation.base_moderation_exceptions import (  # noqa: E501
             ModerationPiiError,
             ModerationPromptSafetyError,
@@ -129,17 +126,6 @@
             input_text = self._convert_prompt_to_text(prompt=prompt)
             output_text = str()
             # perform moderation
-<<<<<<< HEAD
-            if self.config is None:
-                # In absence of config Action will default to STOP only
-                self._log_message_for_verbose("Running pii validation...\n")
-                pii_validate = self._moderation_class(moderation_class=ComprehendPII)
-                output_text = pii_validate(prompt_value=input_text)
-
-                self._log_message_for_verbose("Running toxicity validation...\n")
-                toxicity_validate = self._moderation_class(
-                    moderation_class=ComprehendToxicity
-=======
             filter_functions = {
                 "pii": ComprehendPII,
                 "toxicity": ComprehendToxicity,
@@ -161,7 +147,6 @@
                             else None
                         )
                     )
->>>>>>> b22da81a
                 )
                 output_text = toxicity_validate(prompt_value=output_text)
 
