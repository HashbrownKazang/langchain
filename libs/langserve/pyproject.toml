--- conflicted
+++ resolved
@@ -14,11 +14,7 @@
 sse-starlette = {version = "^1.3.0", optional = true}
 httpx-sse = {version = "^0.3.1", optional = true}
 pydantic = "^1"
-<<<<<<< HEAD
 langchain = { git = "https://github.com/langchain-ai/langchain", subdirectory = "libs/langchain" }
-=======
-langchain = ">=0.0.304"
->>>>>>> 4ad0f3de
 
 [tool.poetry.group.dev.dependencies]
 jupyterlab = "^3.6.1"
