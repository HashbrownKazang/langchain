[tool.poetry]
name = "langchain-google-vertexai"
<<<<<<< HEAD
version = "0.0.2"
=======
version = "0.0.3"
>>>>>>> c37ca458
description = "An integration package connecting GoogleVertexAI and LangChain"
authors = []
readme = "README.md"
repository = "https://github.com/langchain-ai/langchain"
license = "MIT"

[tool.poetry.urls]
"Source Code" = "https://github.com/langchain-ai/langchain/tree/master/libs/partners/google-vertexai"

[tool.poetry.dependencies]
python = ">=3.8.1,<4.0"
<<<<<<< HEAD
gigachain-core = ">=0.1.7,<0.2"
=======
langchain-core = ">=0.1.7,<0.2"
>>>>>>> c37ca458
google-cloud-aiplatform = "^1.39.0"
google-cloud-storage = "^2.14.0"
types-requests = "^2.31.0"
types-protobuf = "^4.24.0.4"

[tool.poetry.group.test]
optional = true

[tool.poetry.group.test.dependencies]
pytest = "^7.3.0"
freezegun = "^1.2.2"
pytest-mock  = "^3.10.0"
syrupy = "^4.0.2"
pytest-watcher = "^0.3.4"
pytest-asyncio = "^0.21.1"
gigachain-core = {path = "../../core", develop = true}
types-requests = "^2.31.0.20231231"
types-protobuf = "^4.24.0.4"

[tool.poetry.group.codespell]
optional = true

[tool.poetry.group.codespell.dependencies]
codespell = "^2.2.0"

[tool.poetry.group.test_integration]
optional = true

[tool.poetry.group.test_integration.dependencies]
langchain = {path = "../../langchain"}
numexpr = {version = "^2.8.8", python = ">=3.9,<4.0"}
google-api-python-client = "^2.114.0"

[tool.poetry.group.lint]
optional = true

[tool.poetry.group.lint.dependencies]
ruff = "^0.1.5"

[tool.poetry.group.typing.dependencies]
<<<<<<< HEAD
mypy = "^0.991"
gigachain-core = {path = "../../core", develop = true}
=======
mypy = "^1"
langchain-core = {path = "../../core", develop = true}
>>>>>>> c37ca458
types-google-cloud-ndb = "^2.2.0.20240106"

[tool.poetry.group.dev]
optional = true

[tool.poetry.group.dev.dependencies]
gigachain-core = {path = "../../core", develop = true}

[tool.ruff]
select = [
  "E",  # pycodestyle
  "F",  # pyflakes
  "I",  # isort
]

[tool.mypy]
check_untyped_defs = true
error_summary = false
pretty = true
show_column_numbers = true
show_error_codes = true
show_error_context = true
warn_redundant_casts = true
warn_unreachable = true
warn_unused_configs = true
warn_unused_ignores = true

[tool.coverage.run]
omit = [
    "tests/*",
]

[build-system]
requires = ["poetry-core>=1.0.0"]
build-backend = "poetry.core.masonry.api"

[tool.pytest.ini_options]
# --strict-markers will raise errors on unknown marks.
# https://docs.pytest.org/en/7.1.x/how-to/mark.html#raising-errors-on-unknown-marks
#
# https://docs.pytest.org/en/7.1.x/reference/reference.html
# --strict-config       any warnings encountered while parsing the `pytest`
#                       section of the configuration file raise errors.
#
# https://github.com/tophat/syrupy
# --snapshot-warn-unused    Prints a warning on unused snapshots rather than fail the test suite.
addopts = "--snapshot-warn-unused --strict-markers --strict-config --durations=5"
# Registering custom markers.
# https://docs.pytest.org/en/7.1.x/example/markers.html#registering-markers
markers = [
  "requires: mark tests as requiring a specific library",
  "asyncio: mark tests as requiring asyncio",
  "compile: mark placeholder test used to compile integration tests without running them",
]
asyncio_mode = "auto"<|MERGE_RESOLUTION|>--- conflicted
+++ resolved
@@ -1,10 +1,6 @@
 [tool.poetry]
 name = "langchain-google-vertexai"
-<<<<<<< HEAD
-version = "0.0.2"
-=======
 version = "0.0.3"
->>>>>>> c37ca458
 description = "An integration package connecting GoogleVertexAI and LangChain"
 authors = []
 readme = "README.md"
@@ -16,11 +12,7 @@
 
 [tool.poetry.dependencies]
 python = ">=3.8.1,<4.0"
-<<<<<<< HEAD
 gigachain-core = ">=0.1.7,<0.2"
-=======
-langchain-core = ">=0.1.7,<0.2"
->>>>>>> c37ca458
 google-cloud-aiplatform = "^1.39.0"
 google-cloud-storage = "^2.14.0"
 types-requests = "^2.31.0"
@@ -61,13 +53,8 @@
 ruff = "^0.1.5"
 
 [tool.poetry.group.typing.dependencies]
-<<<<<<< HEAD
-mypy = "^0.991"
+mypy = "^1"
 gigachain-core = {path = "../../core", develop = true}
-=======
-mypy = "^1"
-langchain-core = {path = "../../core", develop = true}
->>>>>>> c37ca458
 types-google-cloud-ndb = "^2.2.0.20240106"
 
 [tool.poetry.group.dev]
