"""Utilities to init Vertex AI."""

import dataclasses
from importlib import metadata
from typing import Any, Callable, Dict, Optional, Union

import google.api_core
from google.api_core.gapic_v1.client_info import ClientInfo
from google.cloud import storage
from langchain_core.callbacks import (
    AsyncCallbackManagerForLLMRun,
    CallbackManagerForLLMRun,
)
from langchain_core.language_models.llms import create_base_retry_decorator
from vertexai.generative_models._generative_models import (  # type: ignore[import-untyped]
    Candidate,
)
from vertexai.language_models import (  # type: ignore[import-untyped]
    TextGenerationResponse,
)
from vertexai.preview.generative_models import Image  # type: ignore[import-untyped]


def create_retry_decorator(
    *,
    max_retries: int = 1,
    run_manager: Optional[
        Union[AsyncCallbackManagerForLLMRun, CallbackManagerForLLMRun]
    ] = None,
) -> Callable[[Any], Any]:
    """Creates a retry decorator for Vertex / Palm LLMs."""

    errors = [
        google.api_core.exceptions.ResourceExhausted,
        google.api_core.exceptions.ServiceUnavailable,
        google.api_core.exceptions.Aborted,
        google.api_core.exceptions.DeadlineExceeded,
        google.api_core.exceptions.GoogleAPIError,
    ]
    decorator = create_base_retry_decorator(
        error_types=errors, max_retries=max_retries, run_manager=run_manager
    )
    return decorator


def raise_vertex_import_error(minimum_expected_version: str = "1.38.0") -> None:
    """Raise ImportError related to Vertex SDK being not available.

    Args:
        minimum_expected_version: The lowest expected version of the SDK.
    Raises:
        ImportError: an ImportError that mentions a required version of the SDK.
    """
    raise ImportError(
        "Please, install or upgrade the google-cloud-aiplatform library: "
        f"pip install google-cloud-aiplatform>={minimum_expected_version}"
    )


def get_client_info(module: Optional[str] = None) -> "ClientInfo":
    r"""Returns a custom user agent header.

    Args:
        module (Optional[str]):
            Optional. The module for a custom user agent header.
    Returns:
        google.api_core.gapic_v1.client_info.ClientInfo
    """
    langchain_version = metadata.version("langchain")
    client_library_version = (
        f"{langchain_version}-{module}" if module else langchain_version
    )
    return ClientInfo(
        client_library_version=client_library_version,
        user_agent=f"langchain/{client_library_version}",
    )


def load_image_from_gcs(path: str, project: Optional[str] = None) -> Image:
    """Loads im Image from GCS."""
    gcs_client = storage.Client(project=project)
    pieces = path.split("/")
    blobs = list(gcs_client.list_blobs(pieces[2], prefix="/".join(pieces[3:])))
    if len(blobs) > 1:
        raise ValueError(f"Found more than one candidate for {path}!")
    return Image.from_bytes(blobs[0].download_as_bytes())


def is_codey_model(model_name: str) -> bool:
    """Returns True if the model name is a Codey model."""
    return "code" in model_name


def is_gemini_model(model_name: str) -> bool:
    """Returns True if the model name is a Gemini model."""
    return model_name is not None and "gemini" in model_name


<<<<<<< HEAD
def get_generation_info(candidate: Any, is_gemini: bool) -> Optional[Dict[str, Any]]:
    try:
        if is_gemini:
            # https://cloud.google.com/vertex-ai/docs/generative-ai/model-reference/gemini#response_body
            return {
                "is_blocked": any(
                    [rating.blocked for rating in candidate.safety_ratings]
                ),
                "safety_ratings": [
                    {
                        "category": rating.category.name,
                        "probability_label": rating.probability.name,
                    }
                    for rating in candidate.safety_ratings
                ],
            }
        else:
            # https://cloud.google.com/vertex-ai/docs/generative-ai/model-reference/text-chat#response_body
            return {
                "is_blocked": candidate.is_blocked,
                "safety_attributes": candidate.safety_attributes,
            }
    except Exception:
        return None
=======
def get_generation_info(
    candidate: Union[TextGenerationResponse, Candidate],
    is_gemini: bool,
    *,
    stream: bool = False,
) -> Dict[str, Any]:
    if is_gemini:
        # https://cloud.google.com/vertex-ai/docs/generative-ai/model-reference/gemini#response_body
        info = {
            "is_blocked": any([rating.blocked for rating in candidate.safety_ratings]),
            "safety_ratings": [
                {
                    "category": rating.category.name,
                    "probability_label": rating.probability.name,
                    "blocked": rating.blocked,
                }
                for rating in candidate.safety_ratings
            ],
            "citation_metadata": candidate.citation_metadata,
        }
    # https://cloud.google.com/vertex-ai/docs/generative-ai/model-reference/text-chat#response_body
    else:
        info = dataclasses.asdict(candidate)
        info.pop("text")
        info = {k: v for k, v in info.items() if not k.startswith("_")}
    if stream:
        # Remove non-streamable types, like bools.
        info.pop("is_blocked")
    return info
>>>>>>> c37ca458
<|MERGE_RESOLUTION|>--- conflicted
+++ resolved
@@ -96,32 +96,6 @@
     return model_name is not None and "gemini" in model_name
 
 
-<<<<<<< HEAD
-def get_generation_info(candidate: Any, is_gemini: bool) -> Optional[Dict[str, Any]]:
-    try:
-        if is_gemini:
-            # https://cloud.google.com/vertex-ai/docs/generative-ai/model-reference/gemini#response_body
-            return {
-                "is_blocked": any(
-                    [rating.blocked for rating in candidate.safety_ratings]
-                ),
-                "safety_ratings": [
-                    {
-                        "category": rating.category.name,
-                        "probability_label": rating.probability.name,
-                    }
-                    for rating in candidate.safety_ratings
-                ],
-            }
-        else:
-            # https://cloud.google.com/vertex-ai/docs/generative-ai/model-reference/text-chat#response_body
-            return {
-                "is_blocked": candidate.is_blocked,
-                "safety_attributes": candidate.safety_attributes,
-            }
-    except Exception:
-        return None
-=======
 def get_generation_info(
     candidate: Union[TextGenerationResponse, Candidate],
     is_gemini: bool,
@@ -150,5 +124,4 @@
     if stream:
         # Remove non-streamable types, like bools.
         info.pop("is_blocked")
-    return info
->>>>>>> c37ca458
+    return info