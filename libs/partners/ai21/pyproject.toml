[tool.poetry]
name = "langchain-ai21"
version = "0.1.4"
description = "An integration package connecting AI21 and LangChain"
authors = []
readme = "README.md"

[tool.poetry.dependencies]
python = ">=3.8.1,<4.0"
<<<<<<< HEAD
langchain-core = "^0.1.48"
langchain-text-splitters = "^0.0.1"
ai21 = "^2.2.5"
=======
langchain-core = ">=0.1.48,<0.3"
langchain-text-splitters = ">=0.0.1,<0.2"
ai21 = "^2.2.1"
>>>>>>> f2f970f9

[tool.poetry.group.test]
optional = true

[tool.poetry.group.test.dependencies]
pytest = "^7.3.0"
freezegun = "^1.2.2"
pytest-mock = "^3.10.0"
syrupy = "^4.0.2"
pytest-watcher = "^0.3.4"
pytest-asyncio = "^0.21.1"
langchain-core = { path = "../../core", develop = true }
langchain-standard-tests = { path = "../../standard-tests", develop = true }
langchain-text-splitters = {path = "../../text-splitters", develop = true}

[tool.poetry.group.codespell]
optional = true

[tool.poetry.group.codespell.dependencies]
codespell = "^2.2.0"

[tool.poetry.group.test_integration]
optional = true

[tool.poetry.group.test_integration.dependencies]

[tool.poetry.group.lint]
optional = true

[tool.poetry.group.lint.dependencies]
ruff = "^0.1.5"

[tool.poetry.group.typing.dependencies]
mypy = "^0.991"
langchain-core = { path = "../../core", develop = true }

[tool.poetry.group.dev]
optional = true

[tool.poetry.group.dev.dependencies]
langchain-core = { path = "../../core", develop = true }

[tool.ruff.lint]
select = [
  "E", # pycodestyle
  "F", # pyflakes
  "I", # isort
]

[tool.mypy]
disallow_untyped_defs = "True"

[tool.coverage.run]
omit = ["tests/*"]

[build-system]
requires = ["poetry-core>=1.0.0"]
build-backend = "poetry.core.masonry.api"

[tool.pytest.ini_options]
# --strict-markers will raise errors on unknown marks.
# https://docs.pytest.org/en/7.1.x/how-to/mark.html#raising-errors-on-unknown-marks
#
# https://docs.pytest.org/en/7.1.x/reference/reference.html
# --strict-config       any warnings encountered while parsing the `pytest`
#                       section of the configuration file raise errors.
#
# https://github.com/tophat/syrupy
# --snapshot-warn-unused    Prints a warning on unused snapshots rather than fail the test suite.
addopts = "--snapshot-warn-unused --strict-markers --strict-config --durations=5"
# Registering custom markers.
# https://docs.pytest.org/en/7.1.x/example/markers.html#registering-markers
markers = [
  "requires: mark tests as requiring a specific library",
  "asyncio: mark tests as requiring asyncio",
  "compile: mark placeholder test used to compile integration tests without running them",
  "scheduled: mark tests to run in scheduled testing",
]
asyncio_mode = "auto"<|MERGE_RESOLUTION|>--- conflicted
+++ resolved
@@ -7,15 +7,9 @@
 
 [tool.poetry.dependencies]
 python = ">=3.8.1,<4.0"
-<<<<<<< HEAD
-langchain-core = "^0.1.48"
-langchain-text-splitters = "^0.0.1"
-ai21 = "^2.2.5"
-=======
 langchain-core = ">=0.1.48,<0.3"
 langchain-text-splitters = ">=0.0.1,<0.2"
 ai21 = "^2.2.1"
->>>>>>> f2f970f9
 
 [tool.poetry.group.test]
 optional = true
