"""OpenAI chat wrapper."""

from __future__ import annotations

import logging
import os
import sys
from operator import itemgetter
from typing import (
    Any,
    AsyncIterator,
    Callable,
    Dict,
    Iterator,
    List,
    Literal,
    Mapping,
    Optional,
    Sequence,
    Tuple,
    Type,
    TypedDict,
    TypeVar,
    Union,
    cast,
    overload,
)

import openai
import tiktoken
from langchain_core._api import beta
from langchain_core.callbacks import (
    AsyncCallbackManagerForLLMRun,
    CallbackManagerForLLMRun,
)
from langchain_core.language_models import LanguageModelInput
from langchain_core.language_models.chat_models import (
    BaseChatModel,
    agenerate_from_stream,
    generate_from_stream,
)
from langchain_core.messages import (
    AIMessage,
    AIMessageChunk,
    BaseMessage,
    BaseMessageChunk,
    ChatMessage,
    ChatMessageChunk,
    FunctionMessage,
    FunctionMessageChunk,
    HumanMessage,
    HumanMessageChunk,
    SystemMessage,
    SystemMessageChunk,
    ToolMessage,
    ToolMessageChunk,
)
from langchain_core.output_parsers import (
    JsonOutputParser,
    PydanticOutputParser,
)
from langchain_core.output_parsers.base import OutputParserLike
from langchain_core.output_parsers.openai_tools import (
    JsonOutputKeyToolsParser,
    PydanticToolsParser,
)
from langchain_core.outputs import ChatGeneration, ChatGenerationChunk, ChatResult
from langchain_core.pydantic_v1 import BaseModel, Field, SecretStr, root_validator
from langchain_core.runnables import Runnable, RunnableMap, RunnablePassthrough
from langchain_core.tools import BaseTool
from langchain_core.utils import (
    convert_to_secret_str,
    get_from_dict_or_env,
    get_pydantic_field_names,
)
from langchain_core.utils.function_calling import (
    convert_to_openai_function,
    convert_to_openai_tool,
)
from langchain_core.utils.utils import build_extra_kwargs

logger = logging.getLogger(__name__)


def _convert_dict_to_message(_dict: Mapping[str, Any]) -> BaseMessage:
    """Convert a dictionary to a LangChain message.

    Args:
        _dict: The dictionary.

    Returns:
        The LangChain message.
    """
    role = _dict.get("role")
    name = _dict.get("name")
    id_ = _dict.get("id")
    if role == "user":
        return HumanMessage(content=_dict.get("content", ""), id=id_, name=name)
    elif role == "assistant":
        # Fix for azure
        # Also OpenAI returns None for tool invocations
        content = _dict.get("content", "") or ""
        additional_kwargs: Dict = {}
        if function_call := _dict.get("function_call"):
            additional_kwargs["function_call"] = dict(function_call)
        if tool_calls := _dict.get("tool_calls"):
            additional_kwargs["tool_calls"] = tool_calls
        return AIMessage(
            content=content, additional_kwargs=additional_kwargs, name=name, id=id_
        )
    elif role == "system":
        return SystemMessage(content=_dict.get("content", ""), name=name, id=id_)
    elif role == "function":
        return FunctionMessage(
            content=_dict.get("content", ""), name=cast(str, _dict.get("name")), id=id_
        )
    elif role == "tool":
        additional_kwargs = {}
        if "name" in _dict:
            additional_kwargs["name"] = _dict["name"]
        return ToolMessage(
            content=_dict.get("content", ""),
            tool_call_id=cast(str, _dict.get("tool_call_id")),
            additional_kwargs=additional_kwargs,
            name=name,
            id=id_,
        )
    else:
        return ChatMessage(content=_dict.get("content", ""), role=role, id=id_)


def _convert_message_to_dict(message: BaseMessage) -> dict:
    """Convert a LangChain message to a dictionary.

    Args:
        message: The LangChain message.

    Returns:
        The dictionary.
    """
    message_dict: Dict[str, Any] = {
        "content": message.content,
    }
    if (name := message.name or message.additional_kwargs.get("name")) is not None:
        message_dict["name"] = name

    # populate role and additional message data
    if isinstance(message, ChatMessage):
        message_dict["role"] = message.role
    elif isinstance(message, HumanMessage):
        message_dict["role"] = "user"
    elif isinstance(message, AIMessage):
        message_dict["role"] = "assistant"
        if "function_call" in message.additional_kwargs:
            message_dict["function_call"] = message.additional_kwargs["function_call"]
            # If function call only, content is None not empty string
            if message_dict["content"] == "":
                message_dict["content"] = None
        if "tool_calls" in message.additional_kwargs:
            message_dict["tool_calls"] = message.additional_kwargs["tool_calls"]
            # If tool calls only, content is None not empty string
            if message_dict["content"] == "":
                message_dict["content"] = None
    elif isinstance(message, SystemMessage):
        message_dict["role"] = "system"
    elif isinstance(message, FunctionMessage):
        message_dict["role"] = "function"
    elif isinstance(message, ToolMessage):
        message_dict["role"] = "tool"
        message_dict["tool_call_id"] = message.tool_call_id

        supported_props = {"content", "role", "tool_call_id"}
        message_dict = {k: v for k, v in message_dict.items() if k in supported_props}
    else:
        raise TypeError(f"Got unknown type {message}")
    return message_dict


def _convert_delta_to_message_chunk(
    _dict: Mapping[str, Any], default_class: Type[BaseMessageChunk]
) -> BaseMessageChunk:
    id_ = _dict.get("id")
    role = cast(str, _dict.get("role"))
    content = cast(str, _dict.get("content") or "")
    additional_kwargs: Dict = {}
    if _dict.get("function_call"):
        function_call = dict(_dict["function_call"])
        if "name" in function_call and function_call["name"] is None:
            function_call["name"] = ""
        additional_kwargs["function_call"] = function_call
    if _dict.get("tool_calls"):
        additional_kwargs["tool_calls"] = _dict["tool_calls"]

    if role == "user" or default_class == HumanMessageChunk:
        return HumanMessageChunk(content=content, id=id_)
    elif role == "assistant" or default_class == AIMessageChunk:
        return AIMessageChunk(
            content=content, additional_kwargs=additional_kwargs, id=id_
        )
    elif role == "system" or default_class == SystemMessageChunk:
        return SystemMessageChunk(content=content, id=id_)
    elif role == "function" or default_class == FunctionMessageChunk:
        return FunctionMessageChunk(content=content, name=_dict["name"], id=id_)
    elif role == "tool" or default_class == ToolMessageChunk:
        return ToolMessageChunk(
            content=content, tool_call_id=_dict["tool_call_id"], id=id_
        )
    elif role or default_class == ChatMessageChunk:
        return ChatMessageChunk(content=content, role=role, id=id_)
    else:
        return default_class(content=content, id=id_)  # type: ignore


class _FunctionCall(TypedDict):
    name: str


_BM = TypeVar("_BM", bound=BaseModel)
_DictOrPydanticClass = Union[Dict[str, Any], Type[_BM]]
_DictOrPydantic = Union[Dict, _BM]


class _AllReturnType(TypedDict):
    raw: BaseMessage
    parsed: Optional[_DictOrPydantic]
    parsing_error: Optional[BaseException]


class ChatOpenAI(BaseChatModel):
    """`OpenAI` Chat large language models API.

    To use, you should have the environment variable ``OPENAI_API_KEY``
    set with your API key, or pass it as a named parameter to the constructor.

    Any parameters that are valid to be passed to the openai.create call can be passed
    in, even if not explicitly saved on this class.

    Example:
        .. code-block:: python

            from langchain_openai import ChatOpenAI

            model = ChatOpenAI(model_name="gpt-3.5-turbo")
    """

    @property
    def lc_secrets(self) -> Dict[str, str]:
        return {"openai_api_key": "OPENAI_API_KEY"}

    @classmethod
    def get_lc_namespace(cls) -> List[str]:
        """Get the namespace of the langchain object."""
        return ["langchain", "chat_models", "openai"]

    @property
    def lc_attributes(self) -> Dict[str, Any]:
        attributes: Dict[str, Any] = {}

        if self.openai_organization:
            attributes["openai_organization"] = self.openai_organization

        if self.openai_api_base:
            attributes["openai_api_base"] = self.openai_api_base

        if self.openai_proxy:
            attributes["openai_proxy"] = self.openai_proxy

        return attributes

    @classmethod
    def is_lc_serializable(cls) -> bool:
        """Return whether this model can be serialized by Langchain."""
        return True

    client: Any = Field(default=None, exclude=True)  #: :meta private:
    async_client: Any = Field(default=None, exclude=True)  #: :meta private:
    model_name: str = Field(default="gpt-3.5-turbo", alias="model")
    """Model name to use."""
    temperature: float = 0.7
    """What sampling temperature to use."""
    model_kwargs: Dict[str, Any] = Field(default_factory=dict)
    """Holds any model parameters valid for `create` call not explicitly specified."""
    openai_api_key: Optional[SecretStr] = Field(default=None, alias="api_key")
    """Automatically inferred from env var `OPENAI_API_KEY` if not provided."""
    openai_api_base: Optional[str] = Field(default=None, alias="base_url")
    """Base URL path for API requests, leave blank if not using a proxy or service 
        emulator."""
    openai_organization: Optional[str] = Field(default=None, alias="organization")
    """Automatically inferred from env var `OPENAI_ORG_ID` if not provided."""
    # to support explicit proxy for OpenAI
    openai_proxy: Optional[str] = None
    request_timeout: Union[float, Tuple[float, float], Any, None] = Field(
        default=None, alias="timeout"
    )
    """Timeout for requests to OpenAI completion API. Can be float, httpx.Timeout or 
        None."""
    max_retries: int = 2
    """Maximum number of retries to make when generating."""
    streaming: bool = False
    """Whether to stream the results or not."""
    n: int = 1
    """Number of chat completions to generate for each prompt."""
    max_tokens: Optional[int] = None
    """Maximum number of tokens to generate."""
    tiktoken_model_name: Optional[str] = None
    """The model name to pass to tiktoken when using this class. 
    Tiktoken is used to count the number of tokens in documents to constrain 
    them to be under a certain limit. By default, when set to None, this will 
    be the same as the embedding model name. However, there are some cases 
    where you may want to use this Embedding class with a model name not 
    supported by tiktoken. This can include when using Azure embeddings or 
    when using one of the many model providers that expose an OpenAI-like 
    API but with different models. In those cases, in order to avoid erroring 
    when tiktoken is called, you can specify a model name to use here."""
    default_headers: Union[Mapping[str, str], None] = None
    default_query: Union[Mapping[str, object], None] = None
    # Configure a custom httpx client. See the
    # [httpx documentation](https://www.python-httpx.org/api/#client) for more details.
    http_client: Union[Any, None] = None
    """Optional httpx.Client. Only used for sync invocations. Must specify 
        http_async_client as well if you'd like a custom client for async invocations.
    """
    http_async_client: Union[Any, None] = None
    """Optional httpx.AsyncClient. Only used for async invocations. Must specify 
        http_client as well if you'd like a custom client for sync invocations."""

    class Config:
        """Configuration for this pydantic object."""

        allow_population_by_field_name = True

    @root_validator(pre=True)
    def build_extra(cls, values: Dict[str, Any]) -> Dict[str, Any]:
        """Build extra kwargs from additional params that were passed in."""
        all_required_field_names = get_pydantic_field_names(cls)
        extra = values.get("model_kwargs", {})
        values["model_kwargs"] = build_extra_kwargs(
            extra, values, all_required_field_names
        )
        return values

    @root_validator()
    def validate_environment(cls, values: Dict) -> Dict:
        """Validate that api key and python package exists in environment."""
        if values["n"] < 1:
            raise ValueError("n must be at least 1.")
        if values["n"] > 1 and values["streaming"]:
            raise ValueError("n must be 1 when streaming.")

        values["openai_api_key"] = convert_to_secret_str(
            get_from_dict_or_env(values, "openai_api_key", "OPENAI_API_KEY")
        )
        # Check OPENAI_ORGANIZATION for backwards compatibility.
        values["openai_organization"] = (
            values["openai_organization"]
            or os.getenv("OPENAI_ORG_ID")
            or os.getenv("OPENAI_ORGANIZATION")
        )
        values["openai_api_base"] = values["openai_api_base"] or os.getenv(
            "OPENAI_API_BASE"
        )
        values["openai_proxy"] = get_from_dict_or_env(
            values,
            "openai_proxy",
            "OPENAI_PROXY",
            default="",
        )

        client_params = {
            "api_key": (
                values["openai_api_key"].get_secret_value()
                if values["openai_api_key"]
                else None
            ),
            "organization": values["openai_organization"],
            "base_url": values["openai_api_base"],
            "timeout": values["request_timeout"],
            "max_retries": values["max_retries"],
            "default_headers": values["default_headers"],
            "default_query": values["default_query"],
        }

        openai_proxy = values["openai_proxy"]
        if not values.get("client"):
            if openai_proxy and not values["http_client"]:
                try:
                    import httpx
                except ImportError as e:
                    raise ImportError(
                        "Could not import httpx python package. "
                        "Please install it with `pip install httpx`."
                    ) from e
                values["http_client"] = httpx.Client(proxy=openai_proxy)
            sync_specific = {"http_client": values["http_client"]}
            values["client"] = openai.OpenAI(
                **client_params, **sync_specific
            ).chat.completions
        if not values.get("async_client"):
            if openai_proxy and not values["http_async_client"]:
                try:
                    import httpx
                except ImportError as e:
                    raise ImportError(
                        "Could not import httpx python package. "
                        "Please install it with `pip install httpx`."
                    ) from e
                values["http_async_client"] = httpx.AsyncClient(proxy=openai_proxy)
            async_specific = {"http_client": values["http_async_client"]}
            values["async_client"] = openai.AsyncOpenAI(
                **client_params, **async_specific
            ).chat.completions
        return values

    @property
    def _default_params(self) -> Dict[str, Any]:
        """Get the default parameters for calling OpenAI API."""
        params = {
            "model": self.model_name,
            "stream": self.streaming,
            "n": self.n,
            "temperature": self.temperature,
            **self.model_kwargs,
        }
        if self.max_tokens is not None:
            params["max_tokens"] = self.max_tokens
        return params

    def _combine_llm_outputs(self, llm_outputs: List[Optional[dict]]) -> dict:
        overall_token_usage: dict = {}
        system_fingerprint = None
        for output in llm_outputs:
            if output is None:
                # Happens in streaming
                continue
            token_usage = output["token_usage"]
            if token_usage is not None:
                for k, v in token_usage.items():
                    if k in overall_token_usage:
                        overall_token_usage[k] += v
                    else:
                        overall_token_usage[k] = v
            if system_fingerprint is None:
                system_fingerprint = output.get("system_fingerprint")
        combined = {"token_usage": overall_token_usage, "model_name": self.model_name}
        if system_fingerprint:
            combined["system_fingerprint"] = system_fingerprint
        return combined

    def _stream(
        self,
        messages: List[BaseMessage],
        stop: Optional[List[str]] = None,
        run_manager: Optional[CallbackManagerForLLMRun] = None,
        **kwargs: Any,
    ) -> Iterator[ChatGenerationChunk]:
        message_dicts, params = self._create_message_dicts(messages, stop)
        params = {**params, **kwargs, "stream": True}

        default_chunk_class = AIMessageChunk
<<<<<<< HEAD
        with self.client.create(messages=message_dicts, **params) as response:
            for chunk in response:
                if not isinstance(chunk, dict):
                    chunk = chunk.model_dump()
                if len(chunk["choices"]) == 0:
                    continue
                choice = chunk["choices"][0]
                chunk = _convert_delta_to_message_chunk(
                    choice["delta"], default_chunk_class
                )
                generation_info = {}
                if finish_reason := choice.get("finish_reason"):
                    generation_info["finish_reason"] = finish_reason
                logprobs = choice.get("logprobs")
                if logprobs:
                    generation_info["logprobs"] = logprobs
                default_chunk_class = chunk.__class__
                chunk = ChatGenerationChunk(
                    message=chunk, generation_info=generation_info or None
                )
                if run_manager:
                    run_manager.on_llm_new_token(
                        chunk.text, chunk=chunk, logprobs=logprobs
                    )
                yield chunk
=======
        for chunk in self.client.create(messages=message_dicts, **params):
            if not isinstance(chunk, dict):
                chunk = chunk.model_dump()
            if len(chunk["choices"]) == 0:
                continue
            choice = chunk["choices"][0]
            if choice["delta"] is None:
                continue
            chunk = _convert_delta_to_message_chunk(
                choice["delta"], default_chunk_class
            )
            generation_info = {}
            if finish_reason := choice.get("finish_reason"):
                generation_info["finish_reason"] = finish_reason
            logprobs = choice.get("logprobs")
            if logprobs:
                generation_info["logprobs"] = logprobs
            default_chunk_class = chunk.__class__
            chunk = ChatGenerationChunk(
                message=chunk, generation_info=generation_info or None
            )
            if run_manager:
                run_manager.on_llm_new_token(chunk.text, chunk=chunk, logprobs=logprobs)
            yield chunk
>>>>>>> 3d3cc712

    def _generate(
        self,
        messages: List[BaseMessage],
        stop: Optional[List[str]] = None,
        run_manager: Optional[CallbackManagerForLLMRun] = None,
        stream: Optional[bool] = None,
        **kwargs: Any,
    ) -> ChatResult:
        should_stream = stream if stream is not None else self.streaming
        if should_stream:
            stream_iter = self._stream(
                messages, stop=stop, run_manager=run_manager, **kwargs
            )
            return generate_from_stream(stream_iter)
        message_dicts, params = self._create_message_dicts(messages, stop)
        params = {
            **params,
            **({"stream": stream} if stream is not None else {}),
            **kwargs,
        }
        response = self.client.create(messages=message_dicts, **params)
        return self._create_chat_result(response)

    def _create_message_dicts(
        self, messages: List[BaseMessage], stop: Optional[List[str]]
    ) -> Tuple[List[Dict[str, Any]], Dict[str, Any]]:
        params = self._default_params
        if stop is not None:
            if "stop" in params:
                raise ValueError("`stop` found in both the input and default params.")
            params["stop"] = stop
        message_dicts = [_convert_message_to_dict(m) for m in messages]
        return message_dicts, params

    def _create_chat_result(
        self, response: Union[dict, openai.BaseModel]
    ) -> ChatResult:
        generations = []
        if not isinstance(response, dict):
            response = response.model_dump()
        for res in response["choices"]:
            message = _convert_dict_to_message(res["message"])
            generation_info = dict(finish_reason=res.get("finish_reason"))
            if "logprobs" in res:
                generation_info["logprobs"] = res["logprobs"]
            gen = ChatGeneration(
                message=message,
                generation_info=generation_info,
            )
            generations.append(gen)
        token_usage = response.get("usage", {})
        llm_output = {
            "token_usage": token_usage,
            "model_name": self.model_name,
            "system_fingerprint": response.get("system_fingerprint", ""),
        }
        return ChatResult(generations=generations, llm_output=llm_output)

    async def _astream(
        self,
        messages: List[BaseMessage],
        stop: Optional[List[str]] = None,
        run_manager: Optional[AsyncCallbackManagerForLLMRun] = None,
        **kwargs: Any,
    ) -> AsyncIterator[ChatGenerationChunk]:
        message_dicts, params = self._create_message_dicts(messages, stop)
        params = {**params, **kwargs, "stream": True}

        default_chunk_class = AIMessageChunk
<<<<<<< HEAD
        response = await self.async_client.create(messages=message_dicts, **params)
        async with response:
            async for chunk in response:
                if not isinstance(chunk, dict):
                    chunk = chunk.model_dump()
                if len(chunk["choices"]) == 0:
                    continue
                choice = chunk["choices"][0]
                chunk = _convert_delta_to_message_chunk(
                    choice["delta"], default_chunk_class
                )
                generation_info = {}
                if finish_reason := choice.get("finish_reason"):
                    generation_info["finish_reason"] = finish_reason
                logprobs = choice.get("logprobs")
                if logprobs:
                    generation_info["logprobs"] = logprobs
                default_chunk_class = chunk.__class__
                chunk = ChatGenerationChunk(
                    message=chunk, generation_info=generation_info or None
=======
        async for chunk in await self.async_client.create(
            messages=message_dicts, **params
        ):
            if not isinstance(chunk, dict):
                chunk = chunk.model_dump()
            if len(chunk["choices"]) == 0:
                continue
            choice = chunk["choices"][0]
            if choice["delta"] is None:
                continue
            chunk = _convert_delta_to_message_chunk(
                choice["delta"], default_chunk_class
            )
            generation_info = {}
            if finish_reason := choice.get("finish_reason"):
                generation_info["finish_reason"] = finish_reason
            logprobs = choice.get("logprobs")
            if logprobs:
                generation_info["logprobs"] = logprobs
            default_chunk_class = chunk.__class__
            chunk = ChatGenerationChunk(
                message=chunk, generation_info=generation_info or None
            )
            if run_manager:
                await run_manager.on_llm_new_token(
                    token=chunk.text, chunk=chunk, logprobs=logprobs
>>>>>>> 3d3cc712
                )
                if run_manager:
                    await run_manager.on_llm_new_token(
                        token=chunk.text, chunk=chunk, logprobs=logprobs
                    )
                yield chunk

    async def _agenerate(
        self,
        messages: List[BaseMessage],
        stop: Optional[List[str]] = None,
        run_manager: Optional[AsyncCallbackManagerForLLMRun] = None,
        stream: Optional[bool] = None,
        **kwargs: Any,
    ) -> ChatResult:
        should_stream = stream if stream is not None else self.streaming
        if should_stream:
            stream_iter = self._astream(
                messages, stop=stop, run_manager=run_manager, **kwargs
            )
            return await agenerate_from_stream(stream_iter)

        message_dicts, params = self._create_message_dicts(messages, stop)
        params = {
            **params,
            **({"stream": stream} if stream is not None else {}),
            **kwargs,
        }
        response = await self.async_client.create(messages=message_dicts, **params)
        return self._create_chat_result(response)

    @property
    def _identifying_params(self) -> Dict[str, Any]:
        """Get the identifying parameters."""
        return {"model_name": self.model_name, **self._default_params}

    def _get_invocation_params(
        self, stop: Optional[List[str]] = None, **kwargs: Any
    ) -> Dict[str, Any]:
        """Get the parameters used to invoke the model."""
        return {
            "model": self.model_name,
            **super()._get_invocation_params(stop=stop),
            **self._default_params,
            **kwargs,
        }

    @property
    def _llm_type(self) -> str:
        """Return type of chat model."""
        return "openai-chat"

    def _get_encoding_model(self) -> Tuple[str, tiktoken.Encoding]:
        if self.tiktoken_model_name is not None:
            model = self.tiktoken_model_name
        else:
            model = self.model_name
        try:
            encoding = tiktoken.encoding_for_model(model)
        except KeyError:
            model = "cl100k_base"
            encoding = tiktoken.get_encoding(model)
        return model, encoding

    def get_token_ids(self, text: str) -> List[int]:
        """Get the tokens present in the text with tiktoken package."""
        # tiktoken NOT supported for Python 3.7 or below
        if sys.version_info[1] <= 7:
            return super().get_token_ids(text)
        _, encoding_model = self._get_encoding_model()
        return encoding_model.encode(text)

    def get_num_tokens_from_messages(self, messages: List[BaseMessage]) -> int:
        """Calculate num tokens for gpt-3.5-turbo and gpt-4 with tiktoken package.

        Official documentation: https://github.com/openai/openai-cookbook/blob/
        main/examples/How_to_format_inputs_to_ChatGPT_models.ipynb"""
        if sys.version_info[1] <= 7:
            return super().get_num_tokens_from_messages(messages)
        model, encoding = self._get_encoding_model()
        if model.startswith("gpt-3.5-turbo-0301"):
            # every message follows <im_start>{role/name}\n{content}<im_end>\n
            tokens_per_message = 4
            # if there's a name, the role is omitted
            tokens_per_name = -1
        elif model.startswith("gpt-3.5-turbo") or model.startswith("gpt-4"):
            tokens_per_message = 3
            tokens_per_name = 1
        else:
            raise NotImplementedError(
                f"get_num_tokens_from_messages() is not presently implemented "
                f"for model {model}. See "
                "https://platform.openai.com/docs/guides/text-generation/managing-tokens"
                " for information on how messages are converted to tokens."
            )
        num_tokens = 0
        messages_dict = [_convert_message_to_dict(m) for m in messages]
        for message in messages_dict:
            num_tokens += tokens_per_message
            for key, value in message.items():
                # Cast str(value) in case the message value is not a string
                # This occurs with function messages
                num_tokens += len(encoding.encode(str(value)))
                if key == "name":
                    num_tokens += tokens_per_name
        # every reply is primed with <im_start>assistant
        num_tokens += 3
        return num_tokens

    def bind_functions(
        self,
        functions: Sequence[Union[Dict[str, Any], Type[BaseModel], Callable, BaseTool]],
        function_call: Optional[
            Union[_FunctionCall, str, Literal["auto", "none"]]
        ] = None,
        **kwargs: Any,
    ) -> Runnable[LanguageModelInput, BaseMessage]:
        """Bind functions (and other objects) to this chat model.

        Assumes model is compatible with OpenAI function-calling API.

        NOTE: Using bind_tools is recommended instead, as the `functions` and
            `function_call` request parameters are officially marked as deprecated by
            OpenAI.

        Args:
            functions: A list of function definitions to bind to this chat model.
                Can be  a dictionary, pydantic model, or callable. Pydantic
                models and callables will be automatically converted to
                their schema dictionary representation.
            function_call: Which function to require the model to call.
                Must be the name of the single provided function or
                "auto" to automatically determine which function to call
                (if any).
            **kwargs: Any additional parameters to pass to the
                :class:`~langchain.runnable.Runnable` constructor.
        """

        formatted_functions = [convert_to_openai_function(fn) for fn in functions]
        if function_call is not None:
            function_call = (
                {"name": function_call}
                if isinstance(function_call, str)
                and function_call not in ("auto", "none")
                else function_call
            )
            if isinstance(function_call, dict) and len(formatted_functions) != 1:
                raise ValueError(
                    "When specifying `function_call`, you must provide exactly one "
                    "function."
                )
            if (
                isinstance(function_call, dict)
                and formatted_functions[0]["name"] != function_call["name"]
            ):
                raise ValueError(
                    f"Function call {function_call} was specified, but the only "
                    f"provided function was {formatted_functions[0]['name']}."
                )
            kwargs = {**kwargs, "function_call": function_call}
        return super().bind(
            functions=formatted_functions,
            **kwargs,
        )

    def bind_tools(
        self,
        tools: Sequence[Union[Dict[str, Any], Type[BaseModel], Callable, BaseTool]],
        *,
        tool_choice: Optional[Union[dict, str, Literal["auto", "none"], bool]] = None,
        **kwargs: Any,
    ) -> Runnable[LanguageModelInput, BaseMessage]:
        """Bind tool-like objects to this chat model.

        Assumes model is compatible with OpenAI tool-calling API.

        Args:
            tools: A list of tool definitions to bind to this chat model.
                Can be  a dictionary, pydantic model, callable, or BaseTool. Pydantic
                models, callables, and BaseTools will be automatically converted to
                their schema dictionary representation.
            tool_choice: Which tool to require the model to call.
                Must be the name of the single provided function or
                "auto" to automatically determine which function to call
                (if any), or a dict of the form:
                {"type": "function", "function": {"name": <<tool_name>>}}.
            **kwargs: Any additional parameters to pass to the
                :class:`~langchain.runnable.Runnable` constructor.
        """

        formatted_tools = [convert_to_openai_tool(tool) for tool in tools]
        if tool_choice is not None and tool_choice:
            if len(formatted_tools) != 1:
                raise ValueError(
                    "When specifying `tool_choice`, you must provide exactly one "
                    f"tool. Received {len(formatted_tools)} tools."
                )
            if isinstance(tool_choice, str):
                if tool_choice not in ("auto", "none"):
                    tool_choice = {
                        "type": "function",
                        "function": {"name": tool_choice},
                    }
            elif isinstance(tool_choice, bool):
                tool_choice = formatted_tools[0]
            elif isinstance(tool_choice, dict):
                if (
                    formatted_tools[0]["function"]["name"]
                    != tool_choice["function"]["name"]
                ):
                    raise ValueError(
                        f"Tool choice {tool_choice} was specified, but the only "
                        f"provided tool was {formatted_tools[0]['function']['name']}."
                    )
            else:
                raise ValueError(
                    f"Unrecognized tool_choice type. Expected str, bool or dict. "
                    f"Received: {tool_choice}"
                )
            kwargs["tool_choice"] = tool_choice
        return super().bind(tools=formatted_tools, **kwargs)

    @overload
    def with_structured_output(
        self,
        schema: Optional[_DictOrPydanticClass] = None,
        *,
        method: Literal["function_calling", "json_mode"] = "function_calling",
        include_raw: Literal[True] = True,
        **kwargs: Any,
    ) -> Runnable[LanguageModelInput, _AllReturnType]:
        ...

    @overload
    def with_structured_output(
        self,
        schema: Optional[_DictOrPydanticClass] = None,
        *,
        method: Literal["function_calling", "json_mode"] = "function_calling",
        include_raw: Literal[False] = False,
        **kwargs: Any,
    ) -> Runnable[LanguageModelInput, _DictOrPydantic]:
        ...

    @beta()
    def with_structured_output(
        self,
        schema: Optional[_DictOrPydanticClass] = None,
        *,
        method: Literal["function_calling", "json_mode"] = "function_calling",
        include_raw: bool = False,
        **kwargs: Any,
    ) -> Runnable[LanguageModelInput, _DictOrPydantic]:
        """Model wrapper that returns outputs formatted to match the given schema.

        Args:
            schema: The output schema as a dict or a Pydantic class. If a Pydantic class
                then the model output will be an object of that class. If a dict then
                the model output will be a dict. With a Pydantic class the returned
                attributes will be validated, whereas with a dict they will not be. If
                `method` is "function_calling" and `schema` is a dict, then the dict
                must match the OpenAI function-calling spec or be a valid JSON schema
                with top level 'title' and 'description' keys specified.
            method: The method for steering model generation, either "function_calling"
                or "json_mode". If "function_calling" then the schema will be converted
                to an OpenAI function and the returned model will make use of the
                function-calling API. If "json_mode" then OpenAI's JSON mode will be
                used. Note that if using "json_mode" then you must include instructions
                for formatting the output into the desired schema into the model call.
            include_raw: If False then only the parsed structured output is returned. If
                an error occurs during model output parsing it will be raised. If True
                then both the raw model response (a BaseMessage) and the parsed model
                response will be returned. If an error occurs during output parsing it
                will be caught and returned as well. The final output is always a dict
                with keys "raw", "parsed", and "parsing_error".

        Returns:
            A Runnable that takes any ChatModel input and returns as output:

                If include_raw is True then a dict with keys:
                    raw: BaseMessage
                    parsed: Optional[_DictOrPydantic]
                    parsing_error: Optional[BaseException]

                If include_raw is False then just _DictOrPydantic is returned,
                where _DictOrPydantic depends on the schema:

                If schema is a Pydantic class then _DictOrPydantic is the Pydantic
                    class.

                If schema is a dict then _DictOrPydantic is a dict.

        Example: Function-calling, Pydantic schema (method="function_calling", include_raw=False):
            .. code-block:: python

                from langchain_openai import ChatOpenAI
                from langchain_core.pydantic_v1 import BaseModel

                class AnswerWithJustification(BaseModel):
                    '''An answer to the user question along with justification for the answer.'''
                    answer: str
                    justification: str

                llm = ChatOpenAI(model="gpt-3.5-turbo-0125", temperature=0)
                structured_llm = llm.with_structured_output(AnswerWithJustification)

                structured_llm.invoke("What weighs more a pound of bricks or a pound of feathers")

                # -> AnswerWithJustification(
                #     answer='They weigh the same',
                #     justification='Both a pound of bricks and a pound of feathers weigh one pound. The weight is the same, but the volume or density of the objects may differ.'
                # )

        Example: Function-calling, Pydantic schema (method="function_calling", include_raw=True):
            .. code-block:: python

                from langchain_openai import ChatOpenAI
                from langchain_core.pydantic_v1 import BaseModel

                class AnswerWithJustification(BaseModel):
                    '''An answer to the user question along with justification for the answer.'''
                    answer: str
                    justification: str

                llm = ChatOpenAI(model="gpt-3.5-turbo-0125", temperature=0)
                structured_llm = llm.with_structured_output(AnswerWithJustification, include_raw=True)

                structured_llm.invoke("What weighs more a pound of bricks or a pound of feathers")
                # -> {
                #     'raw': AIMessage(content='', additional_kwargs={'tool_calls': [{'id': 'call_Ao02pnFYXD6GN1yzc0uXPsvF', 'function': {'arguments': '{"answer":"They weigh the same.","justification":"Both a pound of bricks and a pound of feathers weigh one pound. The weight is the same, but the volume or density of the objects may differ."}', 'name': 'AnswerWithJustification'}, 'type': 'function'}]}),
                #     'parsed': AnswerWithJustification(answer='They weigh the same.', justification='Both a pound of bricks and a pound of feathers weigh one pound. The weight is the same, but the volume or density of the objects may differ.'),
                #     'parsing_error': None
                # }

        Example: Function-calling, dict schema (method="function_calling", include_raw=False):
            .. code-block:: python

                from langchain_openai import ChatOpenAI
                from langchain_core.pydantic_v1 import BaseModel
                from langchain_core.utils.function_calling import convert_to_openai_tool

                class AnswerWithJustification(BaseModel):
                    '''An answer to the user question along with justification for the answer.'''
                    answer: str
                    justification: str

                dict_schema = convert_to_openai_tool(AnswerWithJustification)
                llm = ChatOpenAI(model="gpt-3.5-turbo-0125", temperature=0)
                structured_llm = llm.with_structured_output(dict_schema)

                structured_llm.invoke("What weighs more a pound of bricks or a pound of feathers")
                # -> {
                #     'answer': 'They weigh the same',
                #     'justification': 'Both a pound of bricks and a pound of feathers weigh one pound. The weight is the same, but the volume and density of the two substances differ.'
                # }

        Example: JSON mode, Pydantic schema (method="json_mode", include_raw=True):
            .. code-block::

                from langchain_openai import ChatOpenAI
                from langchain_core.pydantic_v1 import BaseModel

                class AnswerWithJustification(BaseModel):
                    answer: str
                    justification: str

                llm = ChatOpenAI(model="gpt-3.5-turbo-0125", temperature=0)
                structured_llm = llm.with_structured_output(
                    AnswerWithJustification,
                    method="json_mode",
                    include_raw=True
                )

                structured_llm.invoke(
                    "Answer the following question. "
                    "Make sure to return a JSON blob with keys 'answer' and 'justification'.\n\n"
                    "What's heavier a pound of bricks or a pound of feathers?"
                )
                # -> {
                #     'raw': AIMessage(content='{\n    "answer": "They are both the same weight.",\n    "justification": "Both a pound of bricks and a pound of feathers weigh one pound. The difference lies in the volume and density of the materials, not the weight." \n}'),
                #     'parsed': AnswerWithJustification(answer='They are both the same weight.', justification='Both a pound of bricks and a pound of feathers weigh one pound. The difference lies in the volume and density of the materials, not the weight.'),
                #     'parsing_error': None
                # }

        Example: JSON mode, no schema (schema=None, method="json_mode", include_raw=True):
            .. code-block::

                from langchain_openai import ChatOpenAI

                structured_llm = llm.with_structured_output(method="json_mode", include_raw=True)

                structured_llm.invoke(
                    "Answer the following question. "
                    "Make sure to return a JSON blob with keys 'answer' and 'justification'.\n\n"
                    "What's heavier a pound of bricks or a pound of feathers?"
                )
                # -> {
                #     'raw': AIMessage(content='{\n    "answer": "They are both the same weight.",\n    "justification": "Both a pound of bricks and a pound of feathers weigh one pound. The difference lies in the volume and density of the materials, not the weight." \n}'),
                #     'parsed': {
                #         'answer': 'They are both the same weight.',
                #         'justification': 'Both a pound of bricks and a pound of feathers weigh one pound. The difference lies in the volume and density of the materials, not the weight.'
                #     },
                #     'parsing_error': None
                # }


        """  # noqa: E501
        if kwargs:
            raise ValueError(f"Received unsupported arguments {kwargs}")
        is_pydantic_schema = _is_pydantic_class(schema)
        if method == "function_calling":
            if schema is None:
                raise ValueError(
                    "schema must be specified when method is 'function_calling'. "
                    "Received None."
                )
            llm = self.bind_tools([schema], tool_choice=True)
            if is_pydantic_schema:
                output_parser: OutputParserLike = PydanticToolsParser(
                    tools=[schema], first_tool_only=True
                )
            else:
                key_name = convert_to_openai_tool(schema)["function"]["name"]
                output_parser = JsonOutputKeyToolsParser(
                    key_name=key_name, first_tool_only=True
                )
        elif method == "json_mode":
            llm = self.bind(response_format={"type": "json_object"})
            output_parser = (
                PydanticOutputParser(pydantic_object=schema)
                if is_pydantic_schema
                else JsonOutputParser()
            )
        else:
            raise ValueError(
                f"Unrecognized method argument. Expected one of 'function_calling' or "
                f"'json_format'. Received: '{method}'"
            )

        if include_raw:
            parser_assign = RunnablePassthrough.assign(
                parsed=itemgetter("raw") | output_parser, parsing_error=lambda _: None
            )
            parser_none = RunnablePassthrough.assign(parsed=lambda _: None)
            parser_with_fallback = parser_assign.with_fallbacks(
                [parser_none], exception_key="parsing_error"
            )
            return RunnableMap(raw=llm) | parser_with_fallback
        else:
            return llm | output_parser


def _is_pydantic_class(obj: Any) -> bool:
    return isinstance(obj, type) and issubclass(obj, BaseModel)<|MERGE_RESOLUTION|>--- conflicted
+++ resolved
@@ -457,7 +457,6 @@
         params = {**params, **kwargs, "stream": True}
 
         default_chunk_class = AIMessageChunk
-<<<<<<< HEAD
         with self.client.create(messages=message_dicts, **params) as response:
             for chunk in response:
                 if not isinstance(chunk, dict):
@@ -465,6 +464,8 @@
                 if len(chunk["choices"]) == 0:
                     continue
                 choice = chunk["choices"][0]
+                if choice["delta"] is None:
+                    continue
                 chunk = _convert_delta_to_message_chunk(
                     choice["delta"], default_chunk_class
                 )
@@ -483,32 +484,6 @@
                         chunk.text, chunk=chunk, logprobs=logprobs
                     )
                 yield chunk
-=======
-        for chunk in self.client.create(messages=message_dicts, **params):
-            if not isinstance(chunk, dict):
-                chunk = chunk.model_dump()
-            if len(chunk["choices"]) == 0:
-                continue
-            choice = chunk["choices"][0]
-            if choice["delta"] is None:
-                continue
-            chunk = _convert_delta_to_message_chunk(
-                choice["delta"], default_chunk_class
-            )
-            generation_info = {}
-            if finish_reason := choice.get("finish_reason"):
-                generation_info["finish_reason"] = finish_reason
-            logprobs = choice.get("logprobs")
-            if logprobs:
-                generation_info["logprobs"] = logprobs
-            default_chunk_class = chunk.__class__
-            chunk = ChatGenerationChunk(
-                message=chunk, generation_info=generation_info or None
-            )
-            if run_manager:
-                run_manager.on_llm_new_token(chunk.text, chunk=chunk, logprobs=logprobs)
-            yield chunk
->>>>>>> 3d3cc712
 
     def _generate(
         self,
@@ -579,7 +554,6 @@
         params = {**params, **kwargs, "stream": True}
 
         default_chunk_class = AIMessageChunk
-<<<<<<< HEAD
         response = await self.async_client.create(messages=message_dicts, **params)
         async with response:
             async for chunk in response:
@@ -588,6 +562,8 @@
                 if len(chunk["choices"]) == 0:
                     continue
                 choice = chunk["choices"][0]
+                if choice["delta"] is None:
+                    continue
                 chunk = _convert_delta_to_message_chunk(
                     choice["delta"], default_chunk_class
                 )
@@ -600,34 +576,6 @@
                 default_chunk_class = chunk.__class__
                 chunk = ChatGenerationChunk(
                     message=chunk, generation_info=generation_info or None
-=======
-        async for chunk in await self.async_client.create(
-            messages=message_dicts, **params
-        ):
-            if not isinstance(chunk, dict):
-                chunk = chunk.model_dump()
-            if len(chunk["choices"]) == 0:
-                continue
-            choice = chunk["choices"][0]
-            if choice["delta"] is None:
-                continue
-            chunk = _convert_delta_to_message_chunk(
-                choice["delta"], default_chunk_class
-            )
-            generation_info = {}
-            if finish_reason := choice.get("finish_reason"):
-                generation_info["finish_reason"] = finish_reason
-            logprobs = choice.get("logprobs")
-            if logprobs:
-                generation_info["logprobs"] = logprobs
-            default_chunk_class = chunk.__class__
-            chunk = ChatGenerationChunk(
-                message=chunk, generation_info=generation_info or None
-            )
-            if run_manager:
-                await run_manager.on_llm_new_token(
-                    token=chunk.text, chunk=chunk, logprobs=logprobs
->>>>>>> 3d3cc712
                 )
                 if run_manager:
                     await run_manager.on_llm_new_token(
