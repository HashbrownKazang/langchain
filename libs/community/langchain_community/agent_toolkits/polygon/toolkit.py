--- conflicted
+++ resolved
@@ -2,15 +2,11 @@
 
 from langchain_community.agent_toolkits.base import BaseToolkit
 from langchain_community.tools import BaseTool
-<<<<<<< HEAD
-from langchain_community.tools.polygon import PolygonLastQuote, PolygonTickerNews
-=======
 from langchain_community.tools.polygon import (
     PolygonFinancials,
     PolygonLastQuote,
     PolygonTickerNews,
 )
->>>>>>> de2d9447
 from langchain_community.utilities.polygon import PolygonAPIWrapper
 
 
@@ -30,12 +26,9 @@
             PolygonTickerNews(
                 api_wrapper=polygon_api_wrapper,
             ),
-<<<<<<< HEAD
-=======
             PolygonFinancials(
                 api_wrapper=polygon_api_wrapper,
             ),
->>>>>>> de2d9447
         ]
         return cls(tools=tools)
 
