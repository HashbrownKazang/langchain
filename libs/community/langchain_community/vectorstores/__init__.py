--- conflicted
+++ resolved
@@ -458,17 +458,17 @@
     return Zilliz
 
 
-<<<<<<< HEAD
 def _import_neuraldb() -> Any:
     from langchain_community.vectorstores.thirdai_neuraldb import NeuralDBVectorStore
 
     return NeuralDBVectorStore
-=======
+
+  
 def _import_lantern() -> Any:
     from langchain_community.vectorstores.lantern import Lantern
 
     return Lantern
->>>>>>> ecd4f0a7
+
 
 
 def __getattr__(name: str) -> Any:
@@ -612,13 +612,10 @@
         return _import_zilliz()
     elif name == "VespaStore":
         return _import_vespa()
-<<<<<<< HEAD
     elif name == "NeuralDBVectorStore":
         return _import_neuraldb()
-=======
     elif name == "Lantern":
         return _import_lantern()
->>>>>>> ecd4f0a7
     else:
         raise AttributeError(f"Could not find: {name}")
 
@@ -693,9 +690,6 @@
     "TencentVectorDB",
     "AzureCosmosDBVectorSearch",
     "VectorStore",
-<<<<<<< HEAD
     "NeuralDBVectorStore",
-=======
     "Lantern",
->>>>>>> ecd4f0a7
 ]