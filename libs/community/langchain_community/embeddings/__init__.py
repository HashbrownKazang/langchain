"""**Embedding models**  are wrappers around embedding models
from different APIs and services.

**Embedding models** can be LLMs or not.

**Class hierarchy:**

.. code-block::

    Embeddings --> <name>Embeddings  # Examples: OpenAIEmbeddings, HuggingFaceEmbeddings
"""


import importlib
import logging
from typing import Any

<<<<<<< HEAD
from langchain_community.embeddings.aleph_alpha import (
    AlephAlphaAsymmetricSemanticEmbedding,
    AlephAlphaSymmetricSemanticEmbedding,
)
from langchain_community.embeddings.awa import AwaEmbeddings
from langchain_community.embeddings.azure_openai import AzureOpenAIEmbeddings
from langchain_community.embeddings.baichuan import BaichuanTextEmbeddings
from langchain_community.embeddings.baidu_qianfan_endpoint import (
    QianfanEmbeddingsEndpoint,
)
from langchain_community.embeddings.bedrock import BedrockEmbeddings
from langchain_community.embeddings.bookend import BookendEmbeddings
from langchain_community.embeddings.clarifai import ClarifaiEmbeddings
from langchain_community.embeddings.cohere import CohereEmbeddings
from langchain_community.embeddings.dashscope import DashScopeEmbeddings
from langchain_community.embeddings.databricks import DatabricksEmbeddings
from langchain_community.embeddings.deepinfra import DeepInfraEmbeddings
from langchain_community.embeddings.edenai import EdenAiEmbeddings
from langchain_community.embeddings.elasticsearch import ElasticsearchEmbeddings
from langchain_community.embeddings.embaas import EmbaasEmbeddings
from langchain_community.embeddings.ernie import ErnieEmbeddings
from langchain_community.embeddings.fake import (
    DeterministicFakeEmbedding,
    FakeEmbeddings,
)
from langchain_community.embeddings.fastembed import FastEmbedEmbeddings
from langchain_community.embeddings.gigachat import GigaChatEmbeddings
from langchain_community.embeddings.google_palm import GooglePalmEmbeddings
from langchain_community.embeddings.gpt4all import GPT4AllEmbeddings
from langchain_community.embeddings.gradient_ai import GradientEmbeddings
from langchain_community.embeddings.huggingface import (
    HuggingFaceBgeEmbeddings,
    HuggingFaceEmbeddings,
    HuggingFaceInferenceAPIEmbeddings,
    HuggingFaceInstructEmbeddings,
)
from langchain_community.embeddings.huggingface_hub import HuggingFaceHubEmbeddings
from langchain_community.embeddings.infinity import InfinityEmbeddings
from langchain_community.embeddings.infinity_local import InfinityEmbeddingsLocal
from langchain_community.embeddings.javelin_ai_gateway import JavelinAIGatewayEmbeddings
from langchain_community.embeddings.jina import JinaEmbeddings
from langchain_community.embeddings.johnsnowlabs import JohnSnowLabsEmbeddings
from langchain_community.embeddings.laser import LaserEmbeddings
from langchain_community.embeddings.llamacpp import LlamaCppEmbeddings
from langchain_community.embeddings.llamafile import LlamafileEmbeddings
from langchain_community.embeddings.llm_rails import LLMRailsEmbeddings
from langchain_community.embeddings.localai import LocalAIEmbeddings
from langchain_community.embeddings.minimax import MiniMaxEmbeddings
from langchain_community.embeddings.mlflow import (
    MlflowCohereEmbeddings,
    MlflowEmbeddings,
)
from langchain_community.embeddings.mlflow_gateway import MlflowAIGatewayEmbeddings
from langchain_community.embeddings.modelscope_hub import ModelScopeEmbeddings
from langchain_community.embeddings.mosaicml import MosaicMLInstructorEmbeddings
from langchain_community.embeddings.nemo import NeMoEmbeddings
from langchain_community.embeddings.nlpcloud import NLPCloudEmbeddings
from langchain_community.embeddings.oci_generative_ai import OCIGenAIEmbeddings
from langchain_community.embeddings.octoai_embeddings import OctoAIEmbeddings
from langchain_community.embeddings.ollama import OllamaEmbeddings
from langchain_community.embeddings.openai import OpenAIEmbeddings
from langchain_community.embeddings.optimum_intel import QuantizedBiEncoderEmbeddings
from langchain_community.embeddings.sagemaker_endpoint import (
    SagemakerEndpointEmbeddings,
)
from langchain_community.embeddings.self_hosted import SelfHostedEmbeddings
from langchain_community.embeddings.self_hosted_hugging_face import (
    SelfHostedHuggingFaceEmbeddings,
    SelfHostedHuggingFaceInstructEmbeddings,
)
from langchain_community.embeddings.sentence_transformer import (
    SentenceTransformerEmbeddings,
)
from langchain_community.embeddings.spacy_embeddings import SpacyEmbeddings
from langchain_community.embeddings.sparkllm import SparkLLMTextEmbeddings
from langchain_community.embeddings.tensorflow_hub import TensorflowHubEmbeddings
from langchain_community.embeddings.vertexai import VertexAIEmbeddings
from langchain_community.embeddings.volcengine import VolcanoEmbeddings
from langchain_community.embeddings.voyageai import VoyageEmbeddings
from langchain_community.embeddings.xinference import XinferenceEmbeddings
=======
_module_lookup = {
    "AlephAlphaAsymmetricSemanticEmbedding": "langchain_community.embeddings.aleph_alpha",  # noqa: E501
    "AlephAlphaSymmetricSemanticEmbedding": "langchain_community.embeddings.aleph_alpha",  # noqa: E501
    "AwaEmbeddings": "langchain_community.embeddings.awa",
    "AzureOpenAIEmbeddings": "langchain_community.embeddings.azure_openai",
    "BaichuanTextEmbeddings": "langchain_community.embeddings.baichuan",
    "BedrockEmbeddings": "langchain_community.embeddings.bedrock",
    "BookendEmbeddings": "langchain_community.embeddings.bookend",
    "ClarifaiEmbeddings": "langchain_community.embeddings.clarifai",
    "CohereEmbeddings": "langchain_community.embeddings.cohere",
    "DashScopeEmbeddings": "langchain_community.embeddings.dashscope",
    "DatabricksEmbeddings": "langchain_community.embeddings.databricks",
    "DeepInfraEmbeddings": "langchain_community.embeddings.deepinfra",
    "DeterministicFakeEmbedding": "langchain_community.embeddings.fake",
    "EdenAiEmbeddings": "langchain_community.embeddings.edenai",
    "ElasticsearchEmbeddings": "langchain_community.embeddings.elasticsearch",
    "EmbaasEmbeddings": "langchain_community.embeddings.embaas",
    "ErnieEmbeddings": "langchain_community.embeddings.ernie",
    "FakeEmbeddings": "langchain_community.embeddings.fake",
    "FastEmbedEmbeddings": "langchain_community.embeddings.fastembed",
    "GPT4AllEmbeddings": "langchain_community.embeddings.gpt4all",
    "GooglePalmEmbeddings": "langchain_community.embeddings.google_palm",
    "GradientEmbeddings": "langchain_community.embeddings.gradient_ai",
    "HuggingFaceBgeEmbeddings": "langchain_community.embeddings.huggingface",
    "HuggingFaceEmbeddings": "langchain_community.embeddings.huggingface",
    "HuggingFaceHubEmbeddings": "langchain_community.embeddings.huggingface_hub",
    "HuggingFaceInferenceAPIEmbeddings": "langchain_community.embeddings.huggingface",
    "HuggingFaceInstructEmbeddings": "langchain_community.embeddings.huggingface",
    "InfinityEmbeddings": "langchain_community.embeddings.infinity",
    "InfinityEmbeddingsLocal": "langchain_community.embeddings.infinity_local",
    "JavelinAIGatewayEmbeddings": "langchain_community.embeddings.javelin_ai_gateway",
    "JinaEmbeddings": "langchain_community.embeddings.jina",
    "JohnSnowLabsEmbeddings": "langchain_community.embeddings.johnsnowlabs",
    "LLMRailsEmbeddings": "langchain_community.embeddings.llm_rails",
    "LaserEmbeddings": "langchain_community.embeddings.laser",
    "LlamaCppEmbeddings": "langchain_community.embeddings.llamacpp",
    "LlamafileEmbeddings": "langchain_community.embeddings.llamafile",
    "LocalAIEmbeddings": "langchain_community.embeddings.localai",
    "MiniMaxEmbeddings": "langchain_community.embeddings.minimax",
    "MlflowAIGatewayEmbeddings": "langchain_community.embeddings.mlflow_gateway",
    "MlflowCohereEmbeddings": "langchain_community.embeddings.mlflow",
    "MlflowEmbeddings": "langchain_community.embeddings.mlflow",
    "ModelScopeEmbeddings": "langchain_community.embeddings.modelscope_hub",
    "MosaicMLInstructorEmbeddings": "langchain_community.embeddings.mosaicml",
    "NLPCloudEmbeddings": "langchain_community.embeddings.nlpcloud",
    "NeMoEmbeddings": "langchain_community.embeddings.nemo",
    "OCIGenAIEmbeddings": "langchain_community.embeddings.oci_generative_ai",
    "OctoAIEmbeddings": "langchain_community.embeddings.octoai_embeddings",
    "OllamaEmbeddings": "langchain_community.embeddings.ollama",
    "OpenAIEmbeddings": "langchain_community.embeddings.openai",
    "QianfanEmbeddingsEndpoint": "langchain_community.embeddings.baidu_qianfan_endpoint",  # noqa: E501
    "QuantizedBiEncoderEmbeddings": "langchain_community.embeddings.optimum_intel",
    "SagemakerEndpointEmbeddings": "langchain_community.embeddings.sagemaker_endpoint",
    "SelfHostedEmbeddings": "langchain_community.embeddings.self_hosted",
    "SelfHostedHuggingFaceEmbeddings": "langchain_community.embeddings.self_hosted_hugging_face",  # noqa: E501
    "SelfHostedHuggingFaceInstructEmbeddings": "langchain_community.embeddings.self_hosted_hugging_face",  # noqa: E501
    "SentenceTransformerEmbeddings": "langchain_community.embeddings.sentence_transformer",  # noqa: E501
    "SpacyEmbeddings": "langchain_community.embeddings.spacy_embeddings",
    "SparkLLMTextEmbeddings": "langchain_community.embeddings.sparkllm",
    "TensorflowHubEmbeddings": "langchain_community.embeddings.tensorflow_hub",
    "VertexAIEmbeddings": "langchain_community.embeddings.vertexai",
    "VolcanoEmbeddings": "langchain_community.embeddings.volcengine",
    "VoyageEmbeddings": "langchain_community.embeddings.voyageai",
    "XinferenceEmbeddings": "langchain_community.embeddings.xinference",
}


def __getattr__(name: str) -> Any:
    if name in _module_lookup:
        module = importlib.import_module(_module_lookup[name])
        return getattr(module, name)
    raise AttributeError(f"module {__name__} has no attribute {name}")
>>>>>>> 9e569d85


<<<<<<< HEAD
__all__ = [
    "OpenAIEmbeddings",
    "AzureOpenAIEmbeddings",
    "BaichuanTextEmbeddings",
    "ClarifaiEmbeddings",
    "CohereEmbeddings",
    "DatabricksEmbeddings",
    "ElasticsearchEmbeddings",
    "FastEmbedEmbeddings",
    "HuggingFaceEmbeddings",
    "HuggingFaceInferenceAPIEmbeddings",
    "InfinityEmbeddings",
    "InfinityEmbeddingsLocal",
    "GigaChatEmbeddings",
    "GradientEmbeddings",
    "JinaEmbeddings",
    "LaserEmbeddings",
    "LlamaCppEmbeddings",
    "LlamafileEmbeddings",
    "LLMRailsEmbeddings",
    "HuggingFaceHubEmbeddings",
    "MlflowEmbeddings",
    "MlflowCohereEmbeddings",
    "MlflowAIGatewayEmbeddings",
    "ModelScopeEmbeddings",
    "TensorflowHubEmbeddings",
    "SagemakerEndpointEmbeddings",
    "HuggingFaceInstructEmbeddings",
    "MosaicMLInstructorEmbeddings",
    "SelfHostedEmbeddings",
    "SelfHostedHuggingFaceEmbeddings",
    "SelfHostedHuggingFaceInstructEmbeddings",
    "FakeEmbeddings",
    "DeterministicFakeEmbedding",
    "AlephAlphaAsymmetricSemanticEmbedding",
    "AlephAlphaSymmetricSemanticEmbedding",
    "SentenceTransformerEmbeddings",
    "GooglePalmEmbeddings",
    "MiniMaxEmbeddings",
    "VertexAIEmbeddings",
    "BedrockEmbeddings",
    "DeepInfraEmbeddings",
    "EdenAiEmbeddings",
    "DashScopeEmbeddings",
    "EmbaasEmbeddings",
    "OctoAIEmbeddings",
    "SpacyEmbeddings",
    "NLPCloudEmbeddings",
    "GPT4AllEmbeddings",
    "XinferenceEmbeddings",
    "LocalAIEmbeddings",
    "AwaEmbeddings",
    "HuggingFaceBgeEmbeddings",
    "ErnieEmbeddings",
    "JavelinAIGatewayEmbeddings",
    "OllamaEmbeddings",
    "QianfanEmbeddingsEndpoint",
    "JohnSnowLabsEmbeddings",
    "VoyageEmbeddings",
    "BookendEmbeddings",
    "VolcanoEmbeddings",
    "OCIGenAIEmbeddings",
    "QuantizedBiEncoderEmbeddings",
    "NeMoEmbeddings",
    "SparkLLMTextEmbeddings",
]
=======
__all__ = list(_module_lookup.keys())

logger = logging.getLogger(__name__)
>>>>>>> 9e569d85


# TODO: this is in here to maintain backwards compatibility
class HypotheticalDocumentEmbedder:
    def __init__(self, *args: Any, **kwargs: Any):
        logger.warning(
            "Using a deprecated class. Please use "
            "`from langchain.chains import HypotheticalDocumentEmbedder` instead"
        )
        from langchain.chains.hyde.base import HypotheticalDocumentEmbedder as H

        return H(*args, **kwargs)  # type: ignore

    @classmethod
    def from_llm(cls, *args: Any, **kwargs: Any) -> Any:
        logger.warning(
            "Using a deprecated class. Please use "
            "`from langchain.chains import HypotheticalDocumentEmbedder` instead"
        )
        from langchain.chains.hyde.base import HypotheticalDocumentEmbedder as H

        return H.from_llm(*args, **kwargs)<|MERGE_RESOLUTION|>--- conflicted
+++ resolved
@@ -15,88 +15,6 @@
 import logging
 from typing import Any
 
-<<<<<<< HEAD
-from langchain_community.embeddings.aleph_alpha import (
-    AlephAlphaAsymmetricSemanticEmbedding,
-    AlephAlphaSymmetricSemanticEmbedding,
-)
-from langchain_community.embeddings.awa import AwaEmbeddings
-from langchain_community.embeddings.azure_openai import AzureOpenAIEmbeddings
-from langchain_community.embeddings.baichuan import BaichuanTextEmbeddings
-from langchain_community.embeddings.baidu_qianfan_endpoint import (
-    QianfanEmbeddingsEndpoint,
-)
-from langchain_community.embeddings.bedrock import BedrockEmbeddings
-from langchain_community.embeddings.bookend import BookendEmbeddings
-from langchain_community.embeddings.clarifai import ClarifaiEmbeddings
-from langchain_community.embeddings.cohere import CohereEmbeddings
-from langchain_community.embeddings.dashscope import DashScopeEmbeddings
-from langchain_community.embeddings.databricks import DatabricksEmbeddings
-from langchain_community.embeddings.deepinfra import DeepInfraEmbeddings
-from langchain_community.embeddings.edenai import EdenAiEmbeddings
-from langchain_community.embeddings.elasticsearch import ElasticsearchEmbeddings
-from langchain_community.embeddings.embaas import EmbaasEmbeddings
-from langchain_community.embeddings.ernie import ErnieEmbeddings
-from langchain_community.embeddings.fake import (
-    DeterministicFakeEmbedding,
-    FakeEmbeddings,
-)
-from langchain_community.embeddings.fastembed import FastEmbedEmbeddings
-from langchain_community.embeddings.gigachat import GigaChatEmbeddings
-from langchain_community.embeddings.google_palm import GooglePalmEmbeddings
-from langchain_community.embeddings.gpt4all import GPT4AllEmbeddings
-from langchain_community.embeddings.gradient_ai import GradientEmbeddings
-from langchain_community.embeddings.huggingface import (
-    HuggingFaceBgeEmbeddings,
-    HuggingFaceEmbeddings,
-    HuggingFaceInferenceAPIEmbeddings,
-    HuggingFaceInstructEmbeddings,
-)
-from langchain_community.embeddings.huggingface_hub import HuggingFaceHubEmbeddings
-from langchain_community.embeddings.infinity import InfinityEmbeddings
-from langchain_community.embeddings.infinity_local import InfinityEmbeddingsLocal
-from langchain_community.embeddings.javelin_ai_gateway import JavelinAIGatewayEmbeddings
-from langchain_community.embeddings.jina import JinaEmbeddings
-from langchain_community.embeddings.johnsnowlabs import JohnSnowLabsEmbeddings
-from langchain_community.embeddings.laser import LaserEmbeddings
-from langchain_community.embeddings.llamacpp import LlamaCppEmbeddings
-from langchain_community.embeddings.llamafile import LlamafileEmbeddings
-from langchain_community.embeddings.llm_rails import LLMRailsEmbeddings
-from langchain_community.embeddings.localai import LocalAIEmbeddings
-from langchain_community.embeddings.minimax import MiniMaxEmbeddings
-from langchain_community.embeddings.mlflow import (
-    MlflowCohereEmbeddings,
-    MlflowEmbeddings,
-)
-from langchain_community.embeddings.mlflow_gateway import MlflowAIGatewayEmbeddings
-from langchain_community.embeddings.modelscope_hub import ModelScopeEmbeddings
-from langchain_community.embeddings.mosaicml import MosaicMLInstructorEmbeddings
-from langchain_community.embeddings.nemo import NeMoEmbeddings
-from langchain_community.embeddings.nlpcloud import NLPCloudEmbeddings
-from langchain_community.embeddings.oci_generative_ai import OCIGenAIEmbeddings
-from langchain_community.embeddings.octoai_embeddings import OctoAIEmbeddings
-from langchain_community.embeddings.ollama import OllamaEmbeddings
-from langchain_community.embeddings.openai import OpenAIEmbeddings
-from langchain_community.embeddings.optimum_intel import QuantizedBiEncoderEmbeddings
-from langchain_community.embeddings.sagemaker_endpoint import (
-    SagemakerEndpointEmbeddings,
-)
-from langchain_community.embeddings.self_hosted import SelfHostedEmbeddings
-from langchain_community.embeddings.self_hosted_hugging_face import (
-    SelfHostedHuggingFaceEmbeddings,
-    SelfHostedHuggingFaceInstructEmbeddings,
-)
-from langchain_community.embeddings.sentence_transformer import (
-    SentenceTransformerEmbeddings,
-)
-from langchain_community.embeddings.spacy_embeddings import SpacyEmbeddings
-from langchain_community.embeddings.sparkllm import SparkLLMTextEmbeddings
-from langchain_community.embeddings.tensorflow_hub import TensorflowHubEmbeddings
-from langchain_community.embeddings.vertexai import VertexAIEmbeddings
-from langchain_community.embeddings.volcengine import VolcanoEmbeddings
-from langchain_community.embeddings.voyageai import VoyageEmbeddings
-from langchain_community.embeddings.xinference import XinferenceEmbeddings
-=======
 _module_lookup = {
     "AlephAlphaAsymmetricSemanticEmbedding": "langchain_community.embeddings.aleph_alpha",  # noqa: E501
     "AlephAlphaSymmetricSemanticEmbedding": "langchain_community.embeddings.aleph_alpha",  # noqa: E501
@@ -117,6 +35,7 @@
     "ErnieEmbeddings": "langchain_community.embeddings.ernie",
     "FakeEmbeddings": "langchain_community.embeddings.fake",
     "FastEmbedEmbeddings": "langchain_community.embeddings.fastembed",
+    "GigaChatEmbeddings": "langchain_community.embeddings.gigachatf",
     "GPT4AllEmbeddings": "langchain_community.embeddings.gpt4all",
     "GooglePalmEmbeddings": "langchain_community.embeddings.google_palm",
     "GradientEmbeddings": "langchain_community.embeddings.gradient_ai",
@@ -169,81 +88,11 @@
         module = importlib.import_module(_module_lookup[name])
         return getattr(module, name)
     raise AttributeError(f"module {__name__} has no attribute {name}")
->>>>>>> 9e569d85
 
 
-<<<<<<< HEAD
-__all__ = [
-    "OpenAIEmbeddings",
-    "AzureOpenAIEmbeddings",
-    "BaichuanTextEmbeddings",
-    "ClarifaiEmbeddings",
-    "CohereEmbeddings",
-    "DatabricksEmbeddings",
-    "ElasticsearchEmbeddings",
-    "FastEmbedEmbeddings",
-    "HuggingFaceEmbeddings",
-    "HuggingFaceInferenceAPIEmbeddings",
-    "InfinityEmbeddings",
-    "InfinityEmbeddingsLocal",
-    "GigaChatEmbeddings",
-    "GradientEmbeddings",
-    "JinaEmbeddings",
-    "LaserEmbeddings",
-    "LlamaCppEmbeddings",
-    "LlamafileEmbeddings",
-    "LLMRailsEmbeddings",
-    "HuggingFaceHubEmbeddings",
-    "MlflowEmbeddings",
-    "MlflowCohereEmbeddings",
-    "MlflowAIGatewayEmbeddings",
-    "ModelScopeEmbeddings",
-    "TensorflowHubEmbeddings",
-    "SagemakerEndpointEmbeddings",
-    "HuggingFaceInstructEmbeddings",
-    "MosaicMLInstructorEmbeddings",
-    "SelfHostedEmbeddings",
-    "SelfHostedHuggingFaceEmbeddings",
-    "SelfHostedHuggingFaceInstructEmbeddings",
-    "FakeEmbeddings",
-    "DeterministicFakeEmbedding",
-    "AlephAlphaAsymmetricSemanticEmbedding",
-    "AlephAlphaSymmetricSemanticEmbedding",
-    "SentenceTransformerEmbeddings",
-    "GooglePalmEmbeddings",
-    "MiniMaxEmbeddings",
-    "VertexAIEmbeddings",
-    "BedrockEmbeddings",
-    "DeepInfraEmbeddings",
-    "EdenAiEmbeddings",
-    "DashScopeEmbeddings",
-    "EmbaasEmbeddings",
-    "OctoAIEmbeddings",
-    "SpacyEmbeddings",
-    "NLPCloudEmbeddings",
-    "GPT4AllEmbeddings",
-    "XinferenceEmbeddings",
-    "LocalAIEmbeddings",
-    "AwaEmbeddings",
-    "HuggingFaceBgeEmbeddings",
-    "ErnieEmbeddings",
-    "JavelinAIGatewayEmbeddings",
-    "OllamaEmbeddings",
-    "QianfanEmbeddingsEndpoint",
-    "JohnSnowLabsEmbeddings",
-    "VoyageEmbeddings",
-    "BookendEmbeddings",
-    "VolcanoEmbeddings",
-    "OCIGenAIEmbeddings",
-    "QuantizedBiEncoderEmbeddings",
-    "NeMoEmbeddings",
-    "SparkLLMTextEmbeddings",
-]
-=======
 __all__ = list(_module_lookup.keys())
 
 logger = logging.getLogger(__name__)
->>>>>>> 9e569d85
 
 
 # TODO: this is in here to maintain backwards compatibility
