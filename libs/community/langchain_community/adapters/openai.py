--- conflicted
+++ resolved
@@ -89,19 +89,13 @@
     elif role == "function":
         return FunctionMessage(content=_dict.get("content", ""), name=_dict.get("name"))
     elif role == "tool":
-<<<<<<< HEAD
+        additional_kwargs = {}
+        if "name" in _dict:
+            additional_kwargs["name"] = _dict.get("name")
         return ToolMessage(
             content=_dict.get("content", ""),
             tool_call_id=_dict.get("tool_call_id"),
-=======
-        additional_kwargs = {}
-        if "name" in _dict:
-            additional_kwargs["name"] = _dict["name"]
-        return ToolMessage(
-            content=_dict["content"],
-            tool_call_id=_dict["tool_call_id"],
             additional_kwargs=additional_kwargs,
->>>>>>> 48559643
         )
     else:
         return ChatMessage(content=_dict.get("content", ""), role=role)
