[tool.poetry]
name = "langchain-community"
version = "0.0.19"
description = "Community contributed LangChain integrations."
authors = []
license = "MIT"
readme = "README.md"
repository = "https://github.com/langchain-ai/langchain"

[tool.poetry.dependencies]
python = ">=3.8.1,<4.0"
langchain-core = ">=0.1.21,<0.2"
SQLAlchemy = ">=1.4,<3"
requests = "^2"
PyYAML = ">=5.3"
numpy = "^1"
aiohttp = "^3.8.3"
tenacity = "^8.1.0"
dataclasses-json = ">= 0.5.7, < 0.7"
langsmith = ">=0.0.83,<0.1"
tqdm = {version = ">=4.48.0", optional = true}
openapi-pydantic = {version = "^0.3.2", optional = true}
faiss-cpu = {version = "^1", optional = true}
beautifulsoup4 = {version = "^4", optional = true}
jinja2 = {version = "^3", optional = true}
cohere = {version = "^4", optional = true}
openai = {version = "<2", optional = true}
arxiv = {version = "^1.4", optional = true}
pypdf = {version = "^3.4.0", optional = true}
aleph-alpha-client = {version="^2.15.0", optional = true}
gradientai = {version="^1.4.0", optional = true}
pgvector = {version = "^0.1.6", optional = true}
atlassian-python-api = {version = "^3.36.0", optional=true}
html2text = {version="^2020.1.16", optional=true}
numexpr = {version="^2.8.6", optional=true}
jq = {version = "^1.4.1", optional = true}
pdfminer-six = {version = "^20221105", optional = true}
lxml = {version = "^4.9.2", optional = true}
pymupdf = {version = "^1.22.3", optional = true}
rapidocr-onnxruntime = {version = "^1.3.2", optional = true, python = ">=3.8.1,<3.12"}
pypdfium2 = {version = "^4.10.0", optional = true}
gql = {version = "^3.4.1", optional = true}
pandas = {version = "^2.0.1", optional = true}
telethon = {version = "^1.28.5", optional = true}
chardet = {version="^5.1.0", optional=true}
requests-toolbelt = {version = "^1.0.0", optional = true}
scikit-learn = {version = "^1.2.2", optional = true}
py-trello = {version = "^0.19.0", optional = true}
bibtexparser = {version = "^1.4.0", optional = true}
pyspark = {version = "^3.4.0", optional = true}
mwparserfromhell = {version = "^0.6.4", optional = true}
mwxml = {version = "^0.3.3", optional = true}
esprima = {version = "^4.0.1", optional = true}
streamlit = {version = "^1.18.0", optional = true, python = ">=3.8.1,<3.9.7 || >3.9.7,<4.0"}
psychicapi = {version = "^0.8.0", optional = true}
cassio = {version = "^0.1.0", optional = true}
sympy = {version = "^1.12", optional = true}
rapidfuzz = {version = "^3.1.1", optional = true}
jsonschema = {version = ">1", optional = true}
rank-bm25 = {version = "^0.2.2", optional = true}
geopandas = {version = "^0.13.1", optional = true}
gitpython = {version = "^3.1.32", optional = true}
feedparser = {version = "^6.0.10", optional = true}
newspaper3k = {version = "^0.2.8", optional = true}
xata = {version = "^1.0.0a7", optional = true}
xmltodict = {version = "^0.13.0", optional = true}
markdownify = {version = "^0.11.6", optional = true}
assemblyai = {version = "^0.17.0", optional = true}
sqlite-vss = {version = "^0.1.2", optional = true}
motor = {version = "^3.3.1", optional = true}
timescale-vector = {version = "^0.0.1", optional = true}
typer = {version= "^0.9.0", optional = true}
anthropic = {version = "^0.3.11", optional = true}
aiosqlite = {version = "^0.19.0", optional = true}
rspace_client = {version = "^2.5.0", optional = true}
upstash-redis = {version = "^0.15.0", optional = true}
google-cloud-documentai = {version = "^2.20.1", optional = true}
fireworks-ai = {version = "^0.9.0", optional = true}
javelin-sdk = {version = "^0.1.8", optional = true}
hologres-vector = {version = "^0.0.6", optional = true}
praw = {version = "^7.7.1", optional = true}
msal = {version = "^1.25.0", optional = true}
databricks-vectorsearch = {version = "^0.21", optional = true}
dgml-utils = {version = "^0.3.0", optional = true}
datasets = {version = "^2.15.0", optional = true}
tree-sitter = {version = "^0.20.2", optional = true}
tree-sitter-languages = {version = "^1.8.0", optional = true}
azure-ai-documentintelligence = {version = "^1.0.0b1", optional = true}
oracle-ads = {version = "^2.9.1", optional = true}
zhipuai = {version = "^1.0.7", optional = true}
httpx = {version = "^0.24.1", optional = true}
elasticsearch = {version = "^8.12.0", optional = true}
hdbcli = {version = "^2.19.21", optional = true}
oci = {version = "^2.119.1", optional = true}
<<<<<<< HEAD
vdms = {version = "0.0.18", optional = true}
=======
rdflib = {version = "7.0.0", optional = true}
nvidia-riva-client = {version = "^2.14.0", optional = true}
>>>>>>> e5c76f9d

[tool.poetry.group.test]
optional = true

[tool.poetry.group.test.dependencies]
# The only dependencies that should be added are
# dependencies used for running tests (e.g., pytest, freezegun, response).
# Any dependencies that do not meet that criteria will be removed.
pytest = "^7.3.0"
pytest-cov = "^4.1.0"
pytest-dotenv = "^0.5.2"
duckdb-engine = "^0.9.2"
pytest-watcher = "^0.2.6"
freezegun = "^1.2.2"
responses = "^0.22.0"
pytest-asyncio = "^0.20.3"
lark = "^1.1.5"
pandas = "^2.0.0"
pytest-mock  = "^3.10.0"
pytest-socket = "^0.6.0"
syrupy = "^4.0.2"
requests-mock = "^1.11.0"
langchain-core = {path = "../core", develop = true}

[tool.poetry.group.codespell]
optional = true

[tool.poetry.group.codespell.dependencies]
codespell = "^2.2.0"

[tool.poetry.group.test_integration]
optional = true

[tool.poetry.group.test_integration.dependencies]
# Do not add dependencies in the test_integration group
# Instead:
# 1. Add an optional dependency to the main group
#       poetry add --optional [package name]
# 2. Add the package name to the extended_testing extra (find it below)
# 3. Relock the poetry file
#       poetry lock --no-update
# 4. Favor unit tests not integration tests.
#    Use the @pytest.mark.requires(pkg_name) decorator in unit_tests.
#    Your tests should not rely on network access, as it prevents other
#    developers from being able to easily run them.
#    Instead write unit tests that use the `responses` library or mock.patch with
#    fixtures. Keep the fixtures minimal.
# See Contributing Guide for more instructions on working with optional dependencies.
# https://python.langchain.com/docs/contributing/code#working-with-optional-dependencies
pytest-vcr = "^1.0.2"
wrapt = "^1.15.0"
openai = "^1"
python-dotenv = "^1.0.0"
cassio = "^0.1.0"
tiktoken = ">=0.3.2,<0.6.0"
anthropic = "^0.3.11"
langchain-core = { path = "../core", develop = true }
fireworks-ai = "^0.9.0"

[tool.poetry.group.lint]
optional = true

[tool.poetry.group.lint.dependencies]
ruff = "^0.1.5"

[tool.poetry.group.typing.dependencies]
mypy = "^0.991"
types-pyyaml = "^6.0.12.2"
types-requests = "^2.28.11.5"
types-toml = "^0.10.8.1"
types-pytz = "^2023.3.0.0"
types-chardet = "^5.0.4.6"
types-redis = "^4.3.21.6"
mypy-protobuf = "^3.0.0"
langchain-core = {path = "../core", develop = true}

[tool.poetry.group.dev]
optional = true

[tool.poetry.group.dev.dependencies]
jupyter = "^1.0.0"
setuptools = "^67.6.1"
langchain-core = {path = "../core", develop = true}

[tool.poetry.extras]
cli = ["typer"]

# An extra used to be able to add extended testing.
# Please use new-line on formatting to make it easier to add new packages without
# merge-conflicts
extended_testing = [
 "aleph-alpha-client",
 "aiosqlite",
 "assemblyai",
 "beautifulsoup4",
 "bibtexparser",
 "cassio",
 "chardet",
 "datasets",
 "google-cloud-documentai",
 "esprima",
 "jq",
 "pdfminer-six",
 "pgvector",
 "pypdf",
 "pymupdf",
 "pypdfium2",
 "tqdm",
 "lxml",
 "atlassian-python-api",
 "mwparserfromhell",
 "mwxml",
 "msal",
 "pandas",
 "telethon",
 "psychicapi",
 "gql",
 "gradientai",
 "requests-toolbelt",
 "html2text",
 "numexpr",
 "py-trello",
 "scikit-learn",
 "streamlit",
 "pyspark",
 "openai",
 "sympy",
 "rapidfuzz",
 "jsonschema",
 "rank-bm25",
 "geopandas",
 "jinja2",
 "gitpython",
 "newspaper3k",
 "nvidia-riva-client",
 "feedparser",
 "xata",
 "xmltodict",
 "faiss-cpu",
 "openapi-pydantic",
 "markdownify",
 "arxiv",
 "sqlite-vss",
 "rapidocr-onnxruntime",
 "motor",
 "timescale-vector",
 "anthropic",
 "upstash-redis",
 "rspace_client",
 "fireworks-ai",
 "javelin-sdk",
 "hologres-vector",
 "praw",
 "databricks-vectorsearch",
 "dgml-utils",
 "cohere",
 "tree-sitter",
 "tree-sitter-languages",
 "azure-ai-documentintelligence",
 "oracle-ads",
 "zhipuai",
 "httpx",
 "elasticsearch",
 "hdbcli",
 "oci",
<<<<<<< HEAD
 "vdms"
=======
 "rdflib"
>>>>>>> e5c76f9d
]

[tool.ruff]
exclude = [
  "tests/examples/non-utf8-encoding.py",
  "tests/integration_tests/examples/non-utf8-encoding.py",
]

[tool.ruff.lint]
select = [
  "E",  # pycodestyle
  "F",  # pyflakes
  "I",  # isort
  "T201", # print
]

[tool.mypy]
ignore_missing_imports = "True"
disallow_untyped_defs = "True"
exclude = ["notebooks", "examples", "example_data"]

[tool.coverage.run]
omit = [
    "tests/*",
]

[build-system]
requires = ["poetry-core>=1.0.0"]
build-backend = "poetry.core.masonry.api"

[tool.pytest.ini_options]
# --strict-markers will raise errors on unknown marks.
# https://docs.pytest.org/en/7.1.x/how-to/mark.html#raising-errors-on-unknown-marks
#
# https://docs.pytest.org/en/7.1.x/reference/reference.html
# --strict-config       any warnings encountered while parsing the `pytest`
#                       section of the configuration file raise errors.
#
# https://github.com/tophat/syrupy
# --snapshot-warn-unused    Prints a warning on unused snapshots rather than fail the test suite.
addopts = "--strict-markers --strict-config --durations=5 --snapshot-warn-unused -vv"
# Registering custom markers.
# https://docs.pytest.org/en/7.1.x/example/markers.html#registering-markers
markers = [
  "requires: mark tests as requiring a specific library",
  "scheduled: mark tests to run in scheduled testing",
  "compile: mark placeholder test used to compile integration tests without running them"
]
asyncio_mode = "auto"

[tool.codespell]
skip = '.git,*.pdf,*.svg,*.pdf,*.yaml,*.ipynb,poetry.lock,*.min.js,*.css,package-lock.json,example_data,_dist,examples,*.trig'
# Ignore latin etc
ignore-regex = '.*(Stati Uniti|Tense=Pres).*'
# whats is a typo but used frequently in queries so kept as is
# aapply - async apply
# unsecure - typo but part of API, decided to not bother for now
ignore-words-list = 'momento,collison,ned,foor,reworkd,parth,whats,aapply,mysogyny,unsecure,damon,crate,aadd,symbl,precesses,accademia,nin'<|MERGE_RESOLUTION|>--- conflicted
+++ resolved
@@ -92,12 +92,8 @@
 elasticsearch = {version = "^8.12.0", optional = true}
 hdbcli = {version = "^2.19.21", optional = true}
 oci = {version = "^2.119.1", optional = true}
-<<<<<<< HEAD
-vdms = {version = "0.0.18", optional = true}
-=======
 rdflib = {version = "7.0.0", optional = true}
 nvidia-riva-client = {version = "^2.14.0", optional = true}
->>>>>>> e5c76f9d
 
 [tool.poetry.group.test]
 optional = true
@@ -263,11 +259,7 @@
  "elasticsearch",
  "hdbcli",
  "oci",
-<<<<<<< HEAD
- "vdms"
-=======
  "rdflib"
->>>>>>> e5c76f9d
 ]
 
 [tool.ruff]
