--- conflicted
+++ resolved
@@ -1,10 +1,6 @@
 [tool.poetry]
 name = "langchain-community"
-<<<<<<< HEAD
-version = "0.0.37rc1"
-=======
-version = "0.0.37"
->>>>>>> 21d14549
+version = "0.0.38rc1"
 description = "Community contributed LangChain integrations."
 authors = []
 license = "MIT"
@@ -13,12 +9,8 @@
 
 [tool.poetry.dependencies]
 python = ">=3.8.1,<4.0"
-<<<<<<< HEAD
-langchain-core = "^0.1.48"
+langchain-core = "^0.1.51"
 langchain = "~0.2.0rc1"
-=======
-langchain-core = "^0.1.51"
->>>>>>> 21d14549
 SQLAlchemy = ">=1.4,<3"
 requests = "^2"
 PyYAML = ">=5.3"
