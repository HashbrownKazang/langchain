"""
Test of Astra DB vector store class `AstraDBVectorStore`

Required to run this test:
    - a recent `astrapy` Python package available
    - an Astra DB instance;
    - the two environment variables set:
        export ASTRA_DB_API_ENDPOINT="https://<DB-ID>-us-east1.apps.astra.datastax.com"
        export ASTRA_DB_APPLICATION_TOKEN="AstraCS:........."
    - optionally this as well (otherwise defaults are used):
        export ASTRA_DB_KEYSPACE="my_keyspace"
    - optionally:
        export SKIP_COLLECTION_DELETE="0" ("1" = no deletions, default)
"""

import json
import math
import os
from typing import Iterable, List, Optional, TypedDict

import pytest
from astrapy.db import AstraDB as LibAstraDB
from langchain_core.documents import Document
from langchain_core.embeddings import Embeddings

from langchain_community.vectorstores import AstraDBVectorStore

# Faster testing (no actual collection deletions). On by default
SKIP_COLLECTION_DELETE = int(os.environ.get("TEST_SKIP_COLLECTION_DELETE", "1")) != 0

COLLECTION_NAME_DIM2 = "lc_test_d2"
COLLECTION_NAME_DIM2_EUCLIDEAN = "lc_test_d2_eucl"

# Ad-hoc embedding classes:


class AstraDBCredentials(TypedDict, total=False):
    token: str
    api_endpoint: str
    namespace: Optional[str]


class SomeEmbeddings(Embeddings):
    """
    Turn a sentence into an embedding vector in some way.
    Not important how. It is deterministic is all that counts.
    """

    def __init__(self, dimension: int) -> None:
        self.dimension = dimension

    def embed_documents(self, texts: List[str]) -> List[List[float]]:
        return [self.embed_query(txt) for txt in texts]

    async def aembed_documents(self, texts: List[str]) -> List[List[float]]:
        return self.embed_documents(texts)

    def embed_query(self, text: str) -> List[float]:
        unnormed0 = [ord(c) for c in text[: self.dimension]]
        unnormed = (unnormed0 + [1] + [0] * (self.dimension - 1 - len(unnormed0)))[
            : self.dimension
        ]
        norm = sum(x * x for x in unnormed) ** 0.5
        normed = [x / norm for x in unnormed]
        return normed

    async def aembed_query(self, text: str) -> List[float]:
        return self.embed_query(text)


class ParserEmbeddings(Embeddings):
    """
    Parse input texts: if they are json for a List[float], fine.
    Otherwise, return all zeros and call it a day.
    """

    def __init__(self, dimension: int) -> None:
        self.dimension = dimension

    def embed_documents(self, texts: List[str]) -> List[List[float]]:
        return [self.embed_query(txt) for txt in texts]

    async def aembed_documents(self, texts: List[str]) -> List[List[float]]:
        return self.embed_documents(texts)

    def embed_query(self, text: str) -> List[float]:
        try:
            vals = json.loads(text)
            assert len(vals) == self.dimension
            return vals
        except Exception:
            print(f'[ParserEmbeddings] Returning a moot vector for "{text}"')
            return [0.0] * self.dimension

    async def aembed_query(self, text: str) -> List[float]:
        return self.embed_query(text)


def _has_env_vars() -> bool:
    return all(
        [
            "ASTRA_DB_APPLICATION_TOKEN" in os.environ,
            "ASTRA_DB_API_ENDPOINT" in os.environ,
        ]
    )


@pytest.fixture(scope="session")
def astradb_credentials() -> Iterable[AstraDBCredentials]:
    yield {
        "token": os.environ["ASTRA_DB_APPLICATION_TOKEN"],
        "api_endpoint": os.environ["ASTRA_DB_API_ENDPOINT"],
        "namespace": os.environ.get("ASTRA_DB_KEYSPACE"),
    }


@pytest.fixture(scope="function")
def store_someemb(
    astradb_credentials: AstraDBCredentials,
) -> Iterable[AstraDBVectorStore]:
    emb = SomeEmbeddings(dimension=2)
    v_store = AstraDBVectorStore(
        embedding=emb,
        collection_name=COLLECTION_NAME_DIM2,
        **astradb_credentials,
    )
    v_store.clear()

    yield v_store

    if not SKIP_COLLECTION_DELETE:
        v_store.delete_collection()
    else:
        v_store.clear()


@pytest.fixture(scope="function")
def store_parseremb(
    astradb_credentials: AstraDBCredentials,
) -> Iterable[AstraDBVectorStore]:
    emb = ParserEmbeddings(dimension=2)
    v_store = AstraDBVectorStore(
        embedding=emb,
        collection_name=COLLECTION_NAME_DIM2,
        **astradb_credentials,
    )
    v_store.clear()

    yield v_store

    if not SKIP_COLLECTION_DELETE:
        v_store.delete_collection()
    else:
        v_store.clear()


@pytest.mark.requires("astrapy")
@pytest.mark.skipif(not _has_env_vars(), reason="Missing Astra DB env. vars")
class TestAstraDBVectorStore:
    def test_astradb_vectorstore_create_delete(
        self, astradb_credentials: AstraDBCredentials
    ) -> None:
        """Create and delete."""
        emb = SomeEmbeddings(dimension=2)
        # creation by passing the connection secrets
        v_store = AstraDBVectorStore(
            embedding=emb,
            collection_name=COLLECTION_NAME_DIM2,
            **astradb_credentials,
        )
        v_store.add_texts("Sample 1")
        if not SKIP_COLLECTION_DELETE:
            v_store.delete_collection()
        else:
            v_store.clear()

        # Creation by passing a ready-made astrapy client:
        astra_db_client = LibAstraDB(
            **astradb_credentials,
        )
        v_store_2 = AstraDBVectorStore(
            embedding=emb,
            collection_name=COLLECTION_NAME_DIM2,
            astra_db_client=astra_db_client,
        )
        v_store_2.add_texts("Sample 2")
        if not SKIP_COLLECTION_DELETE:
            v_store_2.delete_collection()
        else:
            v_store_2.clear()

<<<<<<< HEAD
    @pytest.mark.skipif(
        SKIP_COLLECTION_DELETE,
        reason="Collection-deletion tests are suppressed",
    )
    def test_astradb_vectorstore_pre_delete_collection(
        self, astradb_credentials: AstraDBCredentials
    ) -> None:
        """Use of the pre_delete_collection flag."""
=======
    async def test_astradb_vectorstore_create_delete_async(self) -> None:
        """Create and delete."""
        emb = SomeEmbeddings(dimension=2)
        # creation by passing the connection secrets
        v_store = AstraDB(
            embedding=emb,
            collection_name="lc_test_1_async",
            token=os.environ["ASTRA_DB_APPLICATION_TOKEN"],
            api_endpoint=os.environ["ASTRA_DB_API_ENDPOINT"],
            namespace=os.environ.get("ASTRA_DB_KEYSPACE"),
        )
        await v_store.adelete_collection()
        # Creation by passing a ready-made astrapy client:
        from astrapy.db import AsyncAstraDB

        astra_db_client = AsyncAstraDB(
            token=os.environ["ASTRA_DB_APPLICATION_TOKEN"],
            api_endpoint=os.environ["ASTRA_DB_API_ENDPOINT"],
            namespace=os.environ.get("ASTRA_DB_KEYSPACE"),
        )
        v_store_2 = AstraDB(
            embedding=emb,
            collection_name="lc_test_2_async",
            async_astra_db_client=astra_db_client,
        )
        await v_store_2.adelete_collection()

    def test_astradb_vectorstore_pre_delete_collection(self) -> None:
        """Create and delete."""
>>>>>>> c6724a39
        emb = SomeEmbeddings(dimension=2)
        v_store = AstraDBVectorStore(
            embedding=emb,
            collection_name=COLLECTION_NAME_DIM2,
            **astradb_credentials,
        )
        v_store.clear()
        try:
            v_store.add_texts(
                texts=["aa"],
                metadatas=[
                    {"k": "a", "ord": 0},
                ],
                ids=["a"],
            )
            res1 = v_store.similarity_search("aa", k=5)
            assert len(res1) == 1
            v_store = AstraDBVectorStore(
                embedding=emb,
                pre_delete_collection=True,
                collection_name=COLLECTION_NAME_DIM2,
                **astradb_credentials,
            )
            res1 = v_store.similarity_search("aa", k=5)
            assert len(res1) == 0
        finally:
            v_store.delete_collection()

<<<<<<< HEAD
    def test_astradb_vectorstore_from_x(
        self, astradb_credentials: AstraDBCredentials
    ) -> None:
=======
    async def test_astradb_vectorstore_pre_delete_collection_async(self) -> None:
        """Create and delete."""
        emb = SomeEmbeddings(dimension=2)
        # creation by passing the connection secrets

        v_store = AstraDB(
            embedding=emb,
            collection_name="lc_test_pre_del_async",
            token=os.environ["ASTRA_DB_APPLICATION_TOKEN"],
            api_endpoint=os.environ["ASTRA_DB_API_ENDPOINT"],
            namespace=os.environ.get("ASTRA_DB_KEYSPACE"),
        )
        try:
            await v_store.aadd_texts(
                texts=["aa"],
                metadatas=[
                    {"k": "a", "ord": 0},
                ],
                ids=["a"],
            )
            res1 = await v_store.asimilarity_search("aa", k=5)
            assert len(res1) == 1
            v_store = AstraDB(
                embedding=emb,
                pre_delete_collection=True,
                collection_name="lc_test_pre_del_async",
                token=os.environ["ASTRA_DB_APPLICATION_TOKEN"],
                api_endpoint=os.environ["ASTRA_DB_API_ENDPOINT"],
                namespace=os.environ.get("ASTRA_DB_KEYSPACE"),
            )
            res1 = await v_store.asimilarity_search("aa", k=5)
            assert len(res1) == 0
        finally:
            await v_store.adelete_collection()

    def test_astradb_vectorstore_from_x(self) -> None:
>>>>>>> c6724a39
        """from_texts and from_documents methods."""
        emb = SomeEmbeddings(dimension=2)
        # prepare empty collection
        AstraDBVectorStore(
            embedding=emb,
            collection_name=COLLECTION_NAME_DIM2,
            **astradb_credentials,
        ).clear()
        # from_texts
        v_store = AstraDBVectorStore.from_texts(
            texts=["Hi", "Ho"],
            embedding=emb,
            collection_name=COLLECTION_NAME_DIM2,
            **astradb_credentials,
        )
        try:
            assert v_store.similarity_search("Ho", k=1)[0].page_content == "Ho"
        finally:
            if not SKIP_COLLECTION_DELETE:
                v_store.delete_collection()
            else:
                v_store.clear()

        # from_documents
<<<<<<< HEAD
        v_store_2 = AstraDBVectorStore.from_documents(
=======
        v_store_2 = AstraDB.from_documents(
>>>>>>> c6724a39
            [
                Document(page_content="Hee"),
                Document(page_content="Hoi"),
            ],
            embedding=emb,
            collection_name=COLLECTION_NAME_DIM2,
            **astradb_credentials,
        )
        try:
            assert v_store_2.similarity_search("Hoi", k=1)[0].page_content == "Hoi"
        finally:
            if not SKIP_COLLECTION_DELETE:
                v_store_2.delete_collection()
            else:
                v_store_2.clear()

<<<<<<< HEAD
    def test_astradb_vectorstore_crud(self, store_someemb: AstraDBVectorStore) -> None:
=======
    async def test_astradb_vectorstore_from_x_async(self) -> None:
        """from_texts and from_documents methods."""
        emb = SomeEmbeddings(dimension=2)
        # from_texts
        v_store = await AstraDB.afrom_texts(
            texts=["Hi", "Ho"],
            embedding=emb,
            collection_name="lc_test_ft_async",
            token=os.environ["ASTRA_DB_APPLICATION_TOKEN"],
            api_endpoint=os.environ["ASTRA_DB_API_ENDPOINT"],
            namespace=os.environ.get("ASTRA_DB_KEYSPACE"),
        )
        try:
            assert (await v_store.asimilarity_search("Ho", k=1))[0].page_content == "Ho"
        finally:
            await v_store.adelete_collection()

        # from_documents
        v_store_2 = await AstraDB.afrom_documents(
            [
                Document(page_content="Hee"),
                Document(page_content="Hoi"),
            ],
            embedding=emb,
            collection_name="lc_test_fd_async",
            token=os.environ["ASTRA_DB_APPLICATION_TOKEN"],
            api_endpoint=os.environ["ASTRA_DB_API_ENDPOINT"],
            namespace=os.environ.get("ASTRA_DB_KEYSPACE"),
        )
        try:
            assert (await v_store_2.asimilarity_search("Hoi", k=1))[
                0
            ].page_content == "Hoi"
        finally:
            await v_store_2.adelete_collection()

    def test_astradb_vectorstore_crud(self, store_someemb: AstraDB) -> None:
>>>>>>> c6724a39
        """Basic add/delete/update behaviour."""
        res0 = store_someemb.similarity_search("Abc", k=2)
        assert res0 == []
        # write and check again
        store_someemb.add_texts(
            texts=["aa", "bb", "cc"],
            metadatas=[
                {"k": "a", "ord": 0},
                {"k": "b", "ord": 1},
                {"k": "c", "ord": 2},
            ],
            ids=["a", "b", "c"],
        )
        res1 = store_someemb.similarity_search("Abc", k=5)
        assert {doc.page_content for doc in res1} == {"aa", "bb", "cc"}
        # partial overwrite and count total entries
        store_someemb.add_texts(
            texts=["cc", "dd"],
            metadatas=[
                {"k": "c_new", "ord": 102},
                {"k": "d_new", "ord": 103},
            ],
            ids=["c", "d"],
        )
        res2 = store_someemb.similarity_search("Abc", k=10)
        assert len(res2) == 4
        # pick one that was just updated and check its metadata
        res3 = store_someemb.similarity_search_with_score_id(
            query="cc", k=1, filter={"k": "c_new"}
        )
        print(str(res3))
        doc3, score3, id3 = res3[0]
        assert doc3.page_content == "cc"
        assert doc3.metadata == {"k": "c_new", "ord": 102}
        assert score3 > 0.999  # leaving some leeway for approximations...
        assert id3 == "c"
        # delete and count again
        del1_res = store_someemb.delete(["b"])
        assert del1_res is True
        del2_res = store_someemb.delete(["a", "c", "Z!"])
        assert del2_res is True  # a non-existing ID was supplied
        assert len(store_someemb.similarity_search("xy", k=10)) == 1
        # clear store
        store_someemb.clear()
        assert store_someemb.similarity_search("Abc", k=2) == []
        # add_documents with "ids" arg passthrough
        store_someemb.add_documents(
            [
                Document(page_content="vv", metadata={"k": "v", "ord": 204}),
                Document(page_content="ww", metadata={"k": "w", "ord": 205}),
            ],
            ids=["v", "w"],
        )
        assert len(store_someemb.similarity_search("xy", k=10)) == 2
        res4 = store_someemb.similarity_search("ww", k=1, filter={"k": "w"})
        assert res4[0].metadata["ord"] == 205

<<<<<<< HEAD
    def test_astradb_vectorstore_mmr(self, store_parseremb: AstraDBVectorStore) -> None:
=======
    async def test_astradb_vectorstore_crud_async(self, store_someemb: AstraDB) -> None:
        """Basic add/delete/update behaviour."""
        res0 = await store_someemb.asimilarity_search("Abc", k=2)
        assert res0 == []
        # write and check again
        await store_someemb.aadd_texts(
            texts=["aa", "bb", "cc"],
            metadatas=[
                {"k": "a", "ord": 0},
                {"k": "b", "ord": 1},
                {"k": "c", "ord": 2},
            ],
            ids=["a", "b", "c"],
        )
        res1 = await store_someemb.asimilarity_search("Abc", k=5)
        assert {doc.page_content for doc in res1} == {"aa", "bb", "cc"}
        # partial overwrite and count total entries
        await store_someemb.aadd_texts(
            texts=["cc", "dd"],
            metadatas=[
                {"k": "c_new", "ord": 102},
                {"k": "d_new", "ord": 103},
            ],
            ids=["c", "d"],
        )
        res2 = await store_someemb.asimilarity_search("Abc", k=10)
        assert len(res2) == 4
        # pick one that was just updated and check its metadata
        res3 = await store_someemb.asimilarity_search_with_score_id(
            query="cc", k=1, filter={"k": "c_new"}
        )
        print(str(res3))
        doc3, score3, id3 = res3[0]
        assert doc3.page_content == "cc"
        assert doc3.metadata == {"k": "c_new", "ord": 102}
        assert score3 > 0.999  # leaving some leeway for approximations...
        assert id3 == "c"
        # delete and count again
        del1_res = await store_someemb.adelete(["b"])
        assert del1_res is True
        del2_res = await store_someemb.adelete(["a", "c", "Z!"])
        assert del2_res is False  # a non-existing ID was supplied
        assert len(await store_someemb.asimilarity_search("xy", k=10)) == 1
        # clear store
        await store_someemb.aclear()
        assert await store_someemb.asimilarity_search("Abc", k=2) == []
        # add_documents with "ids" arg passthrough
        await store_someemb.aadd_documents(
            [
                Document(page_content="vv", metadata={"k": "v", "ord": 204}),
                Document(page_content="ww", metadata={"k": "w", "ord": 205}),
            ],
            ids=["v", "w"],
        )
        assert len(await store_someemb.asimilarity_search("xy", k=10)) == 2
        res4 = await store_someemb.asimilarity_search("ww", k=1, filter={"k": "w"})
        assert res4[0].metadata["ord"] == 205

    @staticmethod
    def _v_from_i(i: int, N: int) -> str:
        angle = 2 * math.pi * i / N
        vector = [math.cos(angle), math.sin(angle)]
        return json.dumps(vector)

    def test_astradb_vectorstore_mmr(self, store_parseremb: AstraDB) -> None:
>>>>>>> c6724a39
        """
        MMR testing. We work on the unit circle with angle multiples
        of 2*pi/20 and prepare a store with known vectors for a controlled
        MMR outcome.
        """
        i_vals = [0, 4, 5, 13]
        N_val = 20
        store_parseremb.add_texts(
            [self._v_from_i(i, N_val) for i in i_vals],
            metadatas=[{"i": i} for i in i_vals],
        )
        res1 = store_parseremb.max_marginal_relevance_search(
            self._v_from_i(3, N_val),
            k=2,
            fetch_k=3,
        )
        res_i_vals = {doc.metadata["i"] for doc in res1}
        assert res_i_vals == {0, 4}

    async def test_astradb_vectorstore_mmr_async(
        self, store_parseremb: AstraDB
    ) -> None:
        """
        MMR testing. We work on the unit circle with angle multiples
        of 2*pi/20 and prepare a store with known vectors for a controlled
        MMR outcome.
        """
        i_vals = [0, 4, 5, 13]
        N_val = 20
        await store_parseremb.aadd_texts(
            [self._v_from_i(i, N_val) for i in i_vals],
            metadatas=[{"i": i} for i in i_vals],
        )
        res1 = await store_parseremb.amax_marginal_relevance_search(
            self._v_from_i(3, N_val),
            k=2,
            fetch_k=3,
        )
        res_i_vals = {doc.metadata["i"] for doc in res1}
        assert res_i_vals == {0, 4}

    def test_astradb_vectorstore_metadata(
        self, store_someemb: AstraDBVectorStore
    ) -> None:
        """Metadata filtering."""
        store_someemb.add_documents(
            [
                Document(
                    page_content="q",
                    metadata={"ord": ord("q"), "group": "consonant"},
                ),
                Document(
                    page_content="w",
                    metadata={"ord": ord("w"), "group": "consonant"},
                ),
                Document(
                    page_content="r",
                    metadata={"ord": ord("r"), "group": "consonant"},
                ),
                Document(
                    page_content="e",
                    metadata={"ord": ord("e"), "group": "vowel"},
                ),
                Document(
                    page_content="i",
                    metadata={"ord": ord("i"), "group": "vowel"},
                ),
                Document(
                    page_content="o",
                    metadata={"ord": ord("o"), "group": "vowel"},
                ),
            ]
        )
        # no filters
        res0 = store_someemb.similarity_search("x", k=10)
        assert {doc.page_content for doc in res0} == set("qwreio")
        # single filter
        res1 = store_someemb.similarity_search(
            "x",
            k=10,
            filter={"group": "vowel"},
        )
        assert {doc.page_content for doc in res1} == set("eio")
        # multiple filters
        res2 = store_someemb.similarity_search(
            "x",
            k=10,
            filter={"group": "consonant", "ord": ord("q")},
        )
        assert {doc.page_content for doc in res2} == set("q")
        # excessive filters
        res3 = store_someemb.similarity_search(
            "x",
            k=10,
            filter={"group": "consonant", "ord": ord("q"), "case": "upper"},
        )
        assert res3 == []
        # filter with logical operator
        res4 = store_someemb.similarity_search(
            "x",
            k=10,
            filter={"$or": [{"ord": ord("q")}, {"ord": ord("r")}]},
        )
        assert {doc.page_content for doc in res4} == {"q", "r"}

    def test_astradb_vectorstore_similarity_scale(
        self, store_parseremb: AstraDBVectorStore
    ) -> None:
        """Scale of the similarity scores."""
        store_parseremb.add_texts(
            texts=[
                json.dumps([1, 1]),
                json.dumps([-1, -1]),
            ],
            ids=["near", "far"],
        )
        res1 = store_parseremb.similarity_search_with_score(
            json.dumps([0.5, 0.5]),
            k=2,
        )
        scores = [sco for _, sco in res1]
        sco_near, sco_far = scores
        assert abs(1 - sco_near) < 0.001 and abs(sco_far) < 0.001

<<<<<<< HEAD
    def test_astradb_vectorstore_massive_delete(
        self, store_someemb: AstraDBVectorStore
    ) -> None:
=======
    async def test_astradb_vectorstore_similarity_scale_async(
        self, store_parseremb: AstraDB
    ) -> None:
        """Scale of the similarity scores."""
        await store_parseremb.aadd_texts(
            texts=[
                json.dumps([1, 1]),
                json.dumps([-1, -1]),
            ],
            ids=["near", "far"],
        )
        res1 = await store_parseremb.asimilarity_search_with_score(
            json.dumps([0.5, 0.5]),
            k=2,
        )
        scores = [sco for _, sco in res1]
        sco_near, sco_far = scores
        assert abs(1 - sco_near) < 0.001 and abs(sco_far) < 0.001

    def test_astradb_vectorstore_massive_delete(self, store_someemb: AstraDB) -> None:
>>>>>>> c6724a39
        """Larger-scale bulk deletes."""
        M = 50
        texts = [str(i + 1 / 7.0) for i in range(2 * M)]
        ids0 = ["doc_%i" % i for i in range(M)]
        ids1 = ["doc_%i" % (i + M) for i in range(M)]
        ids = ids0 + ids1
        store_someemb.add_texts(texts=texts, ids=ids)
        # deleting a bunch of these
        del_res0 = store_someemb.delete(ids0)
        assert del_res0 is True
        # deleting the rest plus a fake one
        del_res1 = store_someemb.delete(ids1 + ["ghost!"])
        assert del_res1 is True  # ensure no error
        # nothing left
        assert store_someemb.similarity_search("x", k=2 * M) == []

    @pytest.mark.skipif(
        SKIP_COLLECTION_DELETE,
        reason="Collection-deletion tests are suppressed",
    )
    def test_astradb_vectorstore_drop(
        self, astradb_credentials: AstraDBCredentials
    ) -> None:
        """behaviour of 'delete_collection'."""
        collection_name = COLLECTION_NAME_DIM2
        emb = SomeEmbeddings(dimension=2)
        v_store = AstraDBVectorStore(
            embedding=emb,
            collection_name=collection_name,
            **astradb_credentials,
        )
        v_store.add_texts(["huh"])
        assert len(v_store.similarity_search("hah", k=10)) == 1
        # another instance pointing to the same collection on DB
        v_store_kenny = AstraDBVectorStore(
            embedding=emb,
            collection_name=collection_name,
            **astradb_credentials,
        )
        v_store_kenny.delete_collection()
        # dropped on DB, but 'v_store' should have no clue:
        with pytest.raises(ValueError):
            _ = v_store.similarity_search("hah", k=10)

    def test_astradb_vectorstore_custom_params(
        self, astradb_credentials: AstraDBCredentials
    ) -> None:
        """Custom batch size and concurrency params."""
        emb = SomeEmbeddings(dimension=2)
        # prepare empty collection
        AstraDBVectorStore(
            embedding=emb,
            collection_name=COLLECTION_NAME_DIM2,
            **astradb_credentials,
        ).clear()
        v_store = AstraDBVectorStore(
            embedding=emb,
            collection_name=COLLECTION_NAME_DIM2,
            **astradb_credentials,
            batch_size=17,
            bulk_insert_batch_concurrency=13,
            bulk_insert_overwrite_concurrency=7,
            bulk_delete_concurrency=19,
        )
        try:
            # add_texts
            N = 50
            texts = [str(i + 1 / 7.0) for i in range(N)]
            ids = ["doc_%i" % i for i in range(N)]
            v_store.add_texts(texts=texts, ids=ids)
            v_store.add_texts(
                texts=texts,
                ids=ids,
                batch_size=19,
                batch_concurrency=7,
                overwrite_concurrency=13,
            )
            #
            _ = v_store.delete(ids[: N // 2])
            _ = v_store.delete(ids[N // 2 :], concurrency=23)
            #
        finally:
            if not SKIP_COLLECTION_DELETE:
                v_store.delete_collection()
            else:
                v_store.clear()

<<<<<<< HEAD
    def test_astradb_vectorstore_metrics(
        self, astradb_credentials: AstraDBCredentials
    ) -> None:
=======
    async def test_astradb_vectorstore_custom_params_async(self) -> None:
        """Custom batch size and concurrency params."""
        emb = SomeEmbeddings(dimension=2)
        v_store = AstraDB(
            embedding=emb,
            collection_name="lc_test_c_async",
            token=os.environ["ASTRA_DB_APPLICATION_TOKEN"],
            api_endpoint=os.environ["ASTRA_DB_API_ENDPOINT"],
            namespace=os.environ.get("ASTRA_DB_KEYSPACE"),
            batch_size=17,
            bulk_insert_batch_concurrency=13,
            bulk_insert_overwrite_concurrency=7,
            bulk_delete_concurrency=19,
        )
        try:
            # add_texts
            N = 50
            texts = [str(i + 1 / 7.0) for i in range(N)]
            ids = ["doc_%i" % i for i in range(N)]
            await v_store.aadd_texts(texts=texts, ids=ids)
            await v_store.aadd_texts(
                texts=texts,
                ids=ids,
                batch_size=19,
                batch_concurrency=7,
                overwrite_concurrency=13,
            )
            #
            await v_store.adelete(ids[: N // 2])
            await v_store.adelete(ids[N // 2 :], concurrency=23)
            #
        finally:
            await v_store.adelete_collection()

    def test_astradb_vectorstore_metrics(self) -> None:
>>>>>>> c6724a39
        """
        Different choices of similarity metric.
        Both stores (with "cosine" and "euclidea" metrics) contain these two:
            - a vector slightly rotated w.r.t query vector
            - a vector which is a long multiple of query vector
        so, which one is "the closest one" depends on the metric.
        """
        emb = ParserEmbeddings(dimension=2)
        isq2 = 0.5**0.5
        isa = 0.7
        isb = (1.0 - isa * isa) ** 0.5
        texts = [
            json.dumps([isa, isb]),
            json.dumps([10 * isq2, 10 * isq2]),
        ]
        ids = [
            "rotated",
            "scaled",
        ]
        query_text = json.dumps([isq2, isq2])

        # prepare empty collections
        AstraDBVectorStore(
            embedding=emb,
            collection_name=COLLECTION_NAME_DIM2,
            **astradb_credentials,
        ).clear()
        AstraDBVectorStore(
            embedding=emb,
            collection_name=COLLECTION_NAME_DIM2_EUCLIDEAN,
            metric="euclidean",
            **astradb_credentials,
        ).clear()

        # creation, population, query - cosine
        vstore_cos = AstraDBVectorStore(
            embedding=emb,
            collection_name=COLLECTION_NAME_DIM2,
            metric="cosine",
            **astradb_credentials,
        )
        try:
            vstore_cos.add_texts(
                texts=texts,
                ids=ids,
            )
            _, _, id_from_cos = vstore_cos.similarity_search_with_score_id(
                query_text,
                k=1,
            )[0]
            assert id_from_cos == "scaled"
        finally:
            if not SKIP_COLLECTION_DELETE:
                vstore_cos.delete_collection()
            else:
                vstore_cos.clear()
        # creation, population, query - euclidean

        vstore_euc = AstraDBVectorStore(
            embedding=emb,
            collection_name=COLLECTION_NAME_DIM2_EUCLIDEAN,
            metric="euclidean",
            **astradb_credentials,
        )
        try:
            vstore_euc.add_texts(
                texts=texts,
                ids=ids,
            )
            _, _, id_from_euc = vstore_euc.similarity_search_with_score_id(
                query_text,
                k=1,
            )[0]
            assert id_from_euc == "rotated"
        finally:
            if not SKIP_COLLECTION_DELETE:
                vstore_euc.delete_collection()
            else:
                vstore_euc.clear()<|MERGE_RESOLUTION|>--- conflicted
+++ resolved
@@ -189,7 +189,31 @@
         else:
             v_store_2.clear()
 
-<<<<<<< HEAD
+    async def test_astradb_vectorstore_create_delete_async(
+        self, astradb_credentials: AstraDBCredentials
+    ) -> None:
+        """Create and delete."""
+        emb = SomeEmbeddings(dimension=2)
+        # creation by passing the connection secrets
+        v_store = AstraDBVectorStore(
+            embedding=emb,
+            collection_name=COLLECTION_NAME_DIM2,
+            **astradb_credentials,
+        )
+        await v_store.adelete_collection()
+        # Creation by passing a ready-made astrapy client:
+        from astrapy.db import AsyncAstraDB
+
+        astra_db_client = AsyncAstraDB(
+            **astradb_credentials,
+        )
+        v_store_2 = AstraDBVectorStore(
+            embedding=emb,
+            collection_name="lc_test_2_async",
+            async_astra_db_client=astra_db_client,
+        )
+        await v_store_2.adelete_collection()
+
     @pytest.mark.skipif(
         SKIP_COLLECTION_DELETE,
         reason="Collection-deletion tests are suppressed",
@@ -198,37 +222,6 @@
         self, astradb_credentials: AstraDBCredentials
     ) -> None:
         """Use of the pre_delete_collection flag."""
-=======
-    async def test_astradb_vectorstore_create_delete_async(self) -> None:
-        """Create and delete."""
-        emb = SomeEmbeddings(dimension=2)
-        # creation by passing the connection secrets
-        v_store = AstraDB(
-            embedding=emb,
-            collection_name="lc_test_1_async",
-            token=os.environ["ASTRA_DB_APPLICATION_TOKEN"],
-            api_endpoint=os.environ["ASTRA_DB_API_ENDPOINT"],
-            namespace=os.environ.get("ASTRA_DB_KEYSPACE"),
-        )
-        await v_store.adelete_collection()
-        # Creation by passing a ready-made astrapy client:
-        from astrapy.db import AsyncAstraDB
-
-        astra_db_client = AsyncAstraDB(
-            token=os.environ["ASTRA_DB_APPLICATION_TOKEN"],
-            api_endpoint=os.environ["ASTRA_DB_API_ENDPOINT"],
-            namespace=os.environ.get("ASTRA_DB_KEYSPACE"),
-        )
-        v_store_2 = AstraDB(
-            embedding=emb,
-            collection_name="lc_test_2_async",
-            async_astra_db_client=astra_db_client,
-        )
-        await v_store_2.adelete_collection()
-
-    def test_astradb_vectorstore_pre_delete_collection(self) -> None:
-        """Create and delete."""
->>>>>>> c6724a39
         emb = SomeEmbeddings(dimension=2)
         v_store = AstraDBVectorStore(
             embedding=emb,
@@ -257,22 +250,17 @@
         finally:
             v_store.delete_collection()
 
-<<<<<<< HEAD
-    def test_astradb_vectorstore_from_x(
-        self, astradb_credentials: AstraDBCredentials
-    ) -> None:
-=======
-    async def test_astradb_vectorstore_pre_delete_collection_async(self) -> None:
-        """Create and delete."""
+    async def test_astradb_vectorstore_pre_delete_collection_async(
+        self, astradb_credentials: AstraDBCredentials
+    ) -> None:
+        """Use of the pre_delete_collection flag."""
         emb = SomeEmbeddings(dimension=2)
         # creation by passing the connection secrets
 
-        v_store = AstraDB(
-            embedding=emb,
-            collection_name="lc_test_pre_del_async",
-            token=os.environ["ASTRA_DB_APPLICATION_TOKEN"],
-            api_endpoint=os.environ["ASTRA_DB_API_ENDPOINT"],
-            namespace=os.environ.get("ASTRA_DB_KEYSPACE"),
+        v_store = AstraDBVectorStore(
+            embedding=emb,
+            collection_name=COLLECTION_NAME_DIM2,
+            **astradb_credentials,
         )
         try:
             await v_store.aadd_texts(
@@ -284,21 +272,20 @@
             )
             res1 = await v_store.asimilarity_search("aa", k=5)
             assert len(res1) == 1
-            v_store = AstraDB(
+            v_store = AstraDBVectorStore(
                 embedding=emb,
                 pre_delete_collection=True,
-                collection_name="lc_test_pre_del_async",
-                token=os.environ["ASTRA_DB_APPLICATION_TOKEN"],
-                api_endpoint=os.environ["ASTRA_DB_API_ENDPOINT"],
-                namespace=os.environ.get("ASTRA_DB_KEYSPACE"),
+                collection_name=COLLECTION_NAME_DIM2,
+                **astradb_credentials,
             )
             res1 = await v_store.asimilarity_search("aa", k=5)
             assert len(res1) == 0
         finally:
             await v_store.adelete_collection()
 
-    def test_astradb_vectorstore_from_x(self) -> None:
->>>>>>> c6724a39
+    def test_astradb_vectorstore_from_x(
+        self, astradb_credentials: AstraDBCredentials
+    ) -> None:
         """from_texts and from_documents methods."""
         emb = SomeEmbeddings(dimension=2)
         # prepare empty collection
@@ -323,11 +310,7 @@
                 v_store.clear()
 
         # from_documents
-<<<<<<< HEAD
         v_store_2 = AstraDBVectorStore.from_documents(
-=======
-        v_store_2 = AstraDB.from_documents(
->>>>>>> c6724a39
             [
                 Document(page_content="Hee"),
                 Document(page_content="Hoi"),
@@ -344,20 +327,23 @@
             else:
                 v_store_2.clear()
 
-<<<<<<< HEAD
-    def test_astradb_vectorstore_crud(self, store_someemb: AstraDBVectorStore) -> None:
-=======
-    async def test_astradb_vectorstore_from_x_async(self) -> None:
+    async def test_astradb_vectorstore_from_x_async(
+        self, astradb_credentials: AstraDBCredentials
+    ) -> None:
         """from_texts and from_documents methods."""
         emb = SomeEmbeddings(dimension=2)
+        # prepare empty collection
+        AstraDBVectorStore(
+            embedding=emb,
+            collection_name=COLLECTION_NAME_DIM2,
+            **astradb_credentials,
+        ).clear()
         # from_texts
-        v_store = await AstraDB.afrom_texts(
+        v_store = await AstraDBVectorStore.afrom_texts(
             texts=["Hi", "Ho"],
             embedding=emb,
-            collection_name="lc_test_ft_async",
-            token=os.environ["ASTRA_DB_APPLICATION_TOKEN"],
-            api_endpoint=os.environ["ASTRA_DB_API_ENDPOINT"],
-            namespace=os.environ.get("ASTRA_DB_KEYSPACE"),
+            collection_name=COLLECTION_NAME_DIM2,
+            **astradb_credentials,
         )
         try:
             assert (await v_store.asimilarity_search("Ho", k=1))[0].page_content == "Ho"
@@ -365,16 +351,14 @@
             await v_store.adelete_collection()
 
         # from_documents
-        v_store_2 = await AstraDB.afrom_documents(
+        v_store_2 = await AstraDBVectorStore.afrom_documents(
             [
                 Document(page_content="Hee"),
                 Document(page_content="Hoi"),
             ],
             embedding=emb,
-            collection_name="lc_test_fd_async",
-            token=os.environ["ASTRA_DB_APPLICATION_TOKEN"],
-            api_endpoint=os.environ["ASTRA_DB_API_ENDPOINT"],
-            namespace=os.environ.get("ASTRA_DB_KEYSPACE"),
+            collection_name=COLLECTION_NAME_DIM2,
+            **astradb_credentials,
         )
         try:
             assert (await v_store_2.asimilarity_search("Hoi", k=1))[
@@ -383,8 +367,7 @@
         finally:
             await v_store_2.adelete_collection()
 
-    def test_astradb_vectorstore_crud(self, store_someemb: AstraDB) -> None:
->>>>>>> c6724a39
+    def test_astradb_vectorstore_crud(self, store_someemb: AstraDBVectorStore) -> None:
         """Basic add/delete/update behaviour."""
         res0 = store_someemb.similarity_search("Abc", k=2)
         assert res0 == []
@@ -442,10 +425,9 @@
         res4 = store_someemb.similarity_search("ww", k=1, filter={"k": "w"})
         assert res4[0].metadata["ord"] == 205
 
-<<<<<<< HEAD
-    def test_astradb_vectorstore_mmr(self, store_parseremb: AstraDBVectorStore) -> None:
-=======
-    async def test_astradb_vectorstore_crud_async(self, store_someemb: AstraDB) -> None:
+    async def test_astradb_vectorstore_crud_async(
+        self, store_someemb: AstraDBVectorStore
+    ) -> None:
         """Basic add/delete/update behaviour."""
         res0 = await store_someemb.asimilarity_search("Abc", k=2)
         assert res0 == []
@@ -503,27 +485,25 @@
         res4 = await store_someemb.asimilarity_search("ww", k=1, filter={"k": "w"})
         assert res4[0].metadata["ord"] == 205
 
-    @staticmethod
-    def _v_from_i(i: int, N: int) -> str:
-        angle = 2 * math.pi * i / N
-        vector = [math.cos(angle), math.sin(angle)]
-        return json.dumps(vector)
-
-    def test_astradb_vectorstore_mmr(self, store_parseremb: AstraDB) -> None:
->>>>>>> c6724a39
+    def test_astradb_vectorstore_mmr(self, store_parseremb: AstraDBVectorStore) -> None:
         """
         MMR testing. We work on the unit circle with angle multiples
         of 2*pi/20 and prepare a store with known vectors for a controlled
         MMR outcome.
         """
+
+        def _v_from_i(i: int, N: int) -> str:
+            angle = 2 * math.pi * i / N
+            vector = [math.cos(angle), math.sin(angle)]
+            return json.dumps(vector)
+
         i_vals = [0, 4, 5, 13]
         N_val = 20
         store_parseremb.add_texts(
-            [self._v_from_i(i, N_val) for i in i_vals],
-            metadatas=[{"i": i} for i in i_vals],
+            [_v_from_i(i, N_val) for i in i_vals], metadatas=[{"i": i} for i in i_vals]
         )
         res1 = store_parseremb.max_marginal_relevance_search(
-            self._v_from_i(3, N_val),
+            _v_from_i(3, N_val),
             k=2,
             fetch_k=3,
         )
@@ -531,21 +511,27 @@
         assert res_i_vals == {0, 4}
 
     async def test_astradb_vectorstore_mmr_async(
-        self, store_parseremb: AstraDB
+        self, store_parseremb: AstraDBVectorStore
     ) -> None:
         """
         MMR testing. We work on the unit circle with angle multiples
         of 2*pi/20 and prepare a store with known vectors for a controlled
         MMR outcome.
         """
+
+        def _v_from_i(i: int, N: int) -> str:
+            angle = 2 * math.pi * i / N
+            vector = [math.cos(angle), math.sin(angle)]
+            return json.dumps(vector)
+
         i_vals = [0, 4, 5, 13]
         N_val = 20
         await store_parseremb.aadd_texts(
-            [self._v_from_i(i, N_val) for i in i_vals],
+            [_v_from_i(i, N_val) for i in i_vals],
             metadatas=[{"i": i} for i in i_vals],
         )
         res1 = await store_parseremb.amax_marginal_relevance_search(
-            self._v_from_i(3, N_val),
+            _v_from_i(3, N_val),
             k=2,
             fetch_k=3,
         )
@@ -635,13 +621,8 @@
         sco_near, sco_far = scores
         assert abs(1 - sco_near) < 0.001 and abs(sco_far) < 0.001
 
-<<<<<<< HEAD
-    def test_astradb_vectorstore_massive_delete(
-        self, store_someemb: AstraDBVectorStore
-    ) -> None:
-=======
     async def test_astradb_vectorstore_similarity_scale_async(
-        self, store_parseremb: AstraDB
+        self, store_parseremb: AstraDBVectorStore
     ) -> None:
         """Scale of the similarity scores."""
         await store_parseremb.aadd_texts(
@@ -659,8 +640,9 @@
         sco_near, sco_far = scores
         assert abs(1 - sco_near) < 0.001 and abs(sco_far) < 0.001
 
-    def test_astradb_vectorstore_massive_delete(self, store_someemb: AstraDB) -> None:
->>>>>>> c6724a39
+    def test_astradb_vectorstore_massive_delete(
+        self, store_someemb: AstraDBVectorStore
+    ) -> None:
         """Larger-scale bulk deletes."""
         M = 50
         texts = [str(i + 1 / 7.0) for i in range(2 * M)]
@@ -681,7 +663,7 @@
         SKIP_COLLECTION_DELETE,
         reason="Collection-deletion tests are suppressed",
     )
-    def test_astradb_vectorstore_drop(
+    def test_astradb_vectorstore_delete_collection(
         self, astradb_credentials: AstraDBCredentials
     ) -> None:
         """behaviour of 'delete_collection'."""
@@ -748,24 +730,19 @@
             else:
                 v_store.clear()
 
-<<<<<<< HEAD
-    def test_astradb_vectorstore_metrics(
-        self, astradb_credentials: AstraDBCredentials
-    ) -> None:
-=======
-    async def test_astradb_vectorstore_custom_params_async(self) -> None:
+    async def test_astradb_vectorstore_custom_params_async(
+        self, astradb_credentials: AstraDBCredentials
+    ) -> None:
         """Custom batch size and concurrency params."""
         emb = SomeEmbeddings(dimension=2)
-        v_store = AstraDB(
+        v_store = AstraDBVectorStore(
             embedding=emb,
             collection_name="lc_test_c_async",
-            token=os.environ["ASTRA_DB_APPLICATION_TOKEN"],
-            api_endpoint=os.environ["ASTRA_DB_API_ENDPOINT"],
-            namespace=os.environ.get("ASTRA_DB_KEYSPACE"),
             batch_size=17,
             bulk_insert_batch_concurrency=13,
             bulk_insert_overwrite_concurrency=7,
             bulk_delete_concurrency=19,
+            **astradb_credentials,
         )
         try:
             # add_texts
@@ -785,10 +762,14 @@
             await v_store.adelete(ids[N // 2 :], concurrency=23)
             #
         finally:
-            await v_store.adelete_collection()
-
-    def test_astradb_vectorstore_metrics(self) -> None:
->>>>>>> c6724a39
+            if not SKIP_COLLECTION_DELETE:
+                await v_store.adelete_collection()
+            else:
+                await v_store.aclear()
+
+    def test_astradb_vectorstore_metrics(
+        self, astradb_credentials: AstraDBCredentials
+    ) -> None:
         """
         Different choices of similarity metric.
         Both stores (with "cosine" and "euclidea" metrics) contain these two:
