--- conflicted
+++ resolved
@@ -1,4 +1,4 @@
-from typing import Any, List
+from typing import Any, List, Optional
 
 from langchain.chains.base import Chain
 from langchain.chains.llm import LLMChain
@@ -13,6 +13,7 @@
 )
 from langchain.prompts import ChatPromptTemplate
 from langchain.pydantic_v1 import BaseModel
+from langchain.schema import BasePromptTemplate
 from langchain.schema.language_model import BaseLanguageModel
 
 
@@ -43,21 +44,18 @@
 
 
 def create_extraction_chain(
-<<<<<<< HEAD
-    schema: dict, llm: BaseLanguageModel, verbose: bool = False
-=======
     schema: dict,
     llm: BaseLanguageModel,
     prompt: Optional[BasePromptTemplate] = None,
     tags: Optional[List[str]] = None,
     verbose: bool = False,
->>>>>>> fd5f549a
 ) -> Chain:
     """Creates a chain that extracts information from a passage.
 
     Args:
         schema: The schema of the entities to extract.
         llm: The language model to use.
+        prompt: The prompt to use for extraction.
         verbose: Whether to run in verbose mode. In verbose mode, some intermediate
             logs will be printed to the console. Defaults to the global `verbose` value,
             accessible via `langchain.globals.get_verbose()`.
@@ -66,12 +64,12 @@
         Chain that can be used to extract information from a passage.
     """
     function = _get_extraction_function(schema)
-    prompt = ChatPromptTemplate.from_template(_EXTRACTION_TEMPLATE)
+    extraction_prompt = prompt or ChatPromptTemplate.from_template(_EXTRACTION_TEMPLATE)
     output_parser = JsonKeyOutputFunctionsParser(key_name="info")
     llm_kwargs = get_llm_kwargs(function)
     chain = LLMChain(
         llm=llm,
-        prompt=prompt,
+        prompt=extraction_prompt,
         llm_kwargs=llm_kwargs,
         output_parser=output_parser,
         tags=tags,
@@ -81,7 +79,10 @@
 
 
 def create_extraction_chain_pydantic(
-    pydantic_schema: Any, llm: BaseLanguageModel
+    pydantic_schema: Any,
+    llm: BaseLanguageModel,
+    prompt: Optional[BasePromptTemplate] = None,
+    verbose: bool = False,
 ) -> Chain:
     """Creates a chain that extracts information from a passage using pydantic schema.
 
@@ -106,15 +107,16 @@
     )
 
     function = _get_extraction_function(openai_schema)
-    prompt = ChatPromptTemplate.from_template(_EXTRACTION_TEMPLATE)
+    extraction_prompt = prompt or ChatPromptTemplate.from_template(_EXTRACTION_TEMPLATE)
     output_parser = PydanticAttrOutputFunctionsParser(
         pydantic_schema=PydanticSchema, attr_name="info"
     )
     llm_kwargs = get_llm_kwargs(function)
     chain = LLMChain(
         llm=llm,
-        prompt=prompt,
+        prompt=extraction_prompt,
         llm_kwargs=llm_kwargs,
         output_parser=output_parser,
+        verbose=verbose,
     )
     return chain