<<<<<<< HEAD
"""Load prompts."""
import json
import logging
from pathlib import Path
from typing import Callable, Dict, Union

import yaml

from langchain.prompts.few_shot import FewShotPromptTemplate
from langchain.prompts.prompt import PromptTemplate
from langchain.schema import BaseLLMOutputParser, BasePromptTemplate, StrOutputParser
from langchain.utils.loading import try_load_from_hub

URL_BASE = "https://raw.githubusercontent.com/ai-forever/gigachain/hub/master/prompts/"
logger = logging.getLogger(__name__)


def load_prompt_from_config(config: dict) -> BasePromptTemplate:
    """Load prompt from Config Dict."""
    if "_type" not in config:
        logger.warning("No `_type` key found, defaulting to `prompt`.")
    config_type = config.pop("_type", "prompt")

    if config_type not in type_to_loader_dict:
        raise ValueError(f"Loading {config_type} prompt not supported")

    prompt_loader = type_to_loader_dict[config_type]
    return prompt_loader(config)


def _load_template(var_name: str, config: dict) -> dict:
    """Load template from the path if applicable."""
    # Check if template_path exists in config.
    if f"{var_name}_path" in config:
        # If it does, make sure template variable doesn't also exist.
        if var_name in config:
            raise ValueError(
                f"Both `{var_name}_path` and `{var_name}` cannot be provided."
            )
        # Pop the template path from the config.
        template_path = Path(config.pop(f"{var_name}_path"))
        # Load the template.
        if template_path.suffix == ".txt":
            with open(template_path, encoding="utf-8") as f:
                template = f.read()
        else:
            raise ValueError
        # Set the template variable to the extracted variable.
        config[var_name] = template
    return config


def _load_examples(config: dict) -> dict:
    """Load examples if necessary."""
    if isinstance(config["examples"], list):
        pass
    elif isinstance(config["examples"], str):
        with open(config["examples"], encoding="utf-8") as f:
            if config["examples"].endswith(".json"):
                examples = json.load(f)
            elif config["examples"].endswith((".yaml", ".yml")):
                examples = yaml.safe_load(f)
            else:
                raise ValueError(
                    "Invalid file format. Only json or yaml formats are supported."
                )
        config["examples"] = examples
    else:
        raise ValueError("Invalid examples format. Only list or string are supported.")
    return config


def _load_output_parser(config: dict) -> dict:
    """Load output parser."""
    if "output_parser" in config and config["output_parser"]:
        _config = config.pop("output_parser")
        output_parser_type = _config.pop("_type")
        if output_parser_type == "regex_parser":
            from langchain.output_parsers.regex import RegexParser

            output_parser: BaseLLMOutputParser = RegexParser(**_config)
        elif output_parser_type == "default":
            output_parser = StrOutputParser(**_config)
        else:
            raise ValueError(f"Unsupported output parser {output_parser_type}")
        config["output_parser"] = output_parser
    return config


def _load_few_shot_prompt(config: dict) -> FewShotPromptTemplate:
    """Load the "few shot" prompt from the config."""
    # Load the suffix and prefix templates.
    config = _load_template("suffix", config)
    config = _load_template("prefix", config)
    # Load the example prompt.
    if "example_prompt_path" in config:
        if "example_prompt" in config:
            raise ValueError(
                "Only one of example_prompt and example_prompt_path should "
                "be specified."
            )
        config["example_prompt"] = load_prompt(config.pop("example_prompt_path"))
    else:
        config["example_prompt"] = load_prompt_from_config(config["example_prompt"])
    # Load the examples.
    config = _load_examples(config)
    config = _load_output_parser(config)
    return FewShotPromptTemplate(**config)


def _load_prompt(config: dict) -> PromptTemplate:
    """Load the prompt template from config."""
    # Load the template from disk if necessary.
    config = _load_template("template", config)
    config = _load_output_parser(config)

    template_format = config.get("template_format", "f-string")
    if template_format == "jinja2":
        # Disabled due to:
        # https://github.com/langchain-ai/langchain/issues/4394
        raise ValueError(
            f"Loading templates with '{template_format}' format is no longer supported "
            f"since it can lead to arbitrary code execution. Please migrate to using "
            f"the 'f-string' template format, which does not suffer from this issue."
        )

    return PromptTemplate(**config)


def load_prompt(path: Union[str, Path]) -> BasePromptTemplate:
    """Unified method for loading a prompt from LangChainHub or local fs."""
    if hub_result := try_load_from_hub(
        path, _load_prompt_from_file, "prompts", {"py", "json", "yaml"}
    ):
        return hub_result
    else:
        return _load_prompt_from_file(path)


def _load_prompt_from_file(file: Union[str, Path]) -> BasePromptTemplate:
    """Load prompt from file."""
    # Convert file to a Path object.
    if isinstance(file, str):
        file_path = Path(file)
    else:
        file_path = file
    # Load from either json or yaml.
    if file_path.suffix == ".json":
        with open(file_path, encoding="utf-8") as f:
            config = json.load(f)
    elif file_path.suffix == ".yaml":
        with open(file_path, "r", encoding="utf-8") as f:
            config = yaml.safe_load(f)
    else:
        raise ValueError(f"Got unsupported file type {file_path.suffix}")
    # Load the prompt from the config now.
    return load_prompt_from_config(config)


type_to_loader_dict: Dict[str, Callable[[dict], BasePromptTemplate]] = {
    "prompt": _load_prompt,
    "few_shot": _load_few_shot_prompt,
}
=======
from langchain_core.prompts.loading import (
    _load_examples,
    _load_few_shot_prompt,
    _load_output_parser,
    _load_prompt,
    _load_prompt_from_file,
    _load_template,
    load_prompt,
    load_prompt_from_config,
)
from langchain_core.utils.loading import try_load_from_hub

__all__ = [
    "load_prompt_from_config",
    "load_prompt",
    "try_load_from_hub",
    "_load_examples",
    "_load_few_shot_prompt",
    "_load_output_parser",
    "_load_prompt",
    "_load_prompt_from_file",
    "_load_template",
]
>>>>>>> 16af2824
<|MERGE_RESOLUTION|>--- conflicted
+++ resolved
@@ -1,168 +1,3 @@
-<<<<<<< HEAD
-"""Load prompts."""
-import json
-import logging
-from pathlib import Path
-from typing import Callable, Dict, Union
-
-import yaml
-
-from langchain.prompts.few_shot import FewShotPromptTemplate
-from langchain.prompts.prompt import PromptTemplate
-from langchain.schema import BaseLLMOutputParser, BasePromptTemplate, StrOutputParser
-from langchain.utils.loading import try_load_from_hub
-
-URL_BASE = "https://raw.githubusercontent.com/ai-forever/gigachain/hub/master/prompts/"
-logger = logging.getLogger(__name__)
-
-
-def load_prompt_from_config(config: dict) -> BasePromptTemplate:
-    """Load prompt from Config Dict."""
-    if "_type" not in config:
-        logger.warning("No `_type` key found, defaulting to `prompt`.")
-    config_type = config.pop("_type", "prompt")
-
-    if config_type not in type_to_loader_dict:
-        raise ValueError(f"Loading {config_type} prompt not supported")
-
-    prompt_loader = type_to_loader_dict[config_type]
-    return prompt_loader(config)
-
-
-def _load_template(var_name: str, config: dict) -> dict:
-    """Load template from the path if applicable."""
-    # Check if template_path exists in config.
-    if f"{var_name}_path" in config:
-        # If it does, make sure template variable doesn't also exist.
-        if var_name in config:
-            raise ValueError(
-                f"Both `{var_name}_path` and `{var_name}` cannot be provided."
-            )
-        # Pop the template path from the config.
-        template_path = Path(config.pop(f"{var_name}_path"))
-        # Load the template.
-        if template_path.suffix == ".txt":
-            with open(template_path, encoding="utf-8") as f:
-                template = f.read()
-        else:
-            raise ValueError
-        # Set the template variable to the extracted variable.
-        config[var_name] = template
-    return config
-
-
-def _load_examples(config: dict) -> dict:
-    """Load examples if necessary."""
-    if isinstance(config["examples"], list):
-        pass
-    elif isinstance(config["examples"], str):
-        with open(config["examples"], encoding="utf-8") as f:
-            if config["examples"].endswith(".json"):
-                examples = json.load(f)
-            elif config["examples"].endswith((".yaml", ".yml")):
-                examples = yaml.safe_load(f)
-            else:
-                raise ValueError(
-                    "Invalid file format. Only json or yaml formats are supported."
-                )
-        config["examples"] = examples
-    else:
-        raise ValueError("Invalid examples format. Only list or string are supported.")
-    return config
-
-
-def _load_output_parser(config: dict) -> dict:
-    """Load output parser."""
-    if "output_parser" in config and config["output_parser"]:
-        _config = config.pop("output_parser")
-        output_parser_type = _config.pop("_type")
-        if output_parser_type == "regex_parser":
-            from langchain.output_parsers.regex import RegexParser
-
-            output_parser: BaseLLMOutputParser = RegexParser(**_config)
-        elif output_parser_type == "default":
-            output_parser = StrOutputParser(**_config)
-        else:
-            raise ValueError(f"Unsupported output parser {output_parser_type}")
-        config["output_parser"] = output_parser
-    return config
-
-
-def _load_few_shot_prompt(config: dict) -> FewShotPromptTemplate:
-    """Load the "few shot" prompt from the config."""
-    # Load the suffix and prefix templates.
-    config = _load_template("suffix", config)
-    config = _load_template("prefix", config)
-    # Load the example prompt.
-    if "example_prompt_path" in config:
-        if "example_prompt" in config:
-            raise ValueError(
-                "Only one of example_prompt and example_prompt_path should "
-                "be specified."
-            )
-        config["example_prompt"] = load_prompt(config.pop("example_prompt_path"))
-    else:
-        config["example_prompt"] = load_prompt_from_config(config["example_prompt"])
-    # Load the examples.
-    config = _load_examples(config)
-    config = _load_output_parser(config)
-    return FewShotPromptTemplate(**config)
-
-
-def _load_prompt(config: dict) -> PromptTemplate:
-    """Load the prompt template from config."""
-    # Load the template from disk if necessary.
-    config = _load_template("template", config)
-    config = _load_output_parser(config)
-
-    template_format = config.get("template_format", "f-string")
-    if template_format == "jinja2":
-        # Disabled due to:
-        # https://github.com/langchain-ai/langchain/issues/4394
-        raise ValueError(
-            f"Loading templates with '{template_format}' format is no longer supported "
-            f"since it can lead to arbitrary code execution. Please migrate to using "
-            f"the 'f-string' template format, which does not suffer from this issue."
-        )
-
-    return PromptTemplate(**config)
-
-
-def load_prompt(path: Union[str, Path]) -> BasePromptTemplate:
-    """Unified method for loading a prompt from LangChainHub or local fs."""
-    if hub_result := try_load_from_hub(
-        path, _load_prompt_from_file, "prompts", {"py", "json", "yaml"}
-    ):
-        return hub_result
-    else:
-        return _load_prompt_from_file(path)
-
-
-def _load_prompt_from_file(file: Union[str, Path]) -> BasePromptTemplate:
-    """Load prompt from file."""
-    # Convert file to a Path object.
-    if isinstance(file, str):
-        file_path = Path(file)
-    else:
-        file_path = file
-    # Load from either json or yaml.
-    if file_path.suffix == ".json":
-        with open(file_path, encoding="utf-8") as f:
-            config = json.load(f)
-    elif file_path.suffix == ".yaml":
-        with open(file_path, "r", encoding="utf-8") as f:
-            config = yaml.safe_load(f)
-    else:
-        raise ValueError(f"Got unsupported file type {file_path.suffix}")
-    # Load the prompt from the config now.
-    return load_prompt_from_config(config)
-
-
-type_to_loader_dict: Dict[str, Callable[[dict], BasePromptTemplate]] = {
-    "prompt": _load_prompt,
-    "few_shot": _load_few_shot_prompt,
-}
-=======
 from langchain_core.prompts.loading import (
     _load_examples,
     _load_few_shot_prompt,
@@ -185,5 +20,4 @@
     "_load_prompt",
     "_load_prompt_from_file",
     "_load_template",
-]
->>>>>>> 16af2824
+]