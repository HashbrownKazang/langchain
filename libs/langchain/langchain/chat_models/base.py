--- conflicted
+++ resolved
@@ -1,744 +1,3 @@
-<<<<<<< HEAD
-import asyncio
-import inspect
-import warnings
-from abc import ABC, abstractmethod
-from functools import partial
-from typing import (
-    Any,
-    AsyncIterator,
-    Dict,
-    Iterator,
-    List,
-    Optional,
-    Sequence,
-    cast,
-)
-
-from langchain.callbacks.base import BaseCallbackManager
-from langchain.callbacks.manager import (
-    AsyncCallbackManager,
-    AsyncCallbackManagerForLLMRun,
-    CallbackManager,
-    CallbackManagerForLLMRun,
-    Callbacks,
-)
-from langchain.globals import get_llm_cache
-from langchain.load.dump import dumpd, dumps
-from langchain.prompts.base import StringPromptValue
-from langchain.prompts.chat import ChatPromptValue
-from langchain.pydantic_v1 import Field, root_validator
-from langchain.schema import (
-    ChatGeneration,
-    ChatResult,
-    LLMResult,
-    PromptValue,
-    RunInfo,
-)
-from langchain.schema.language_model import BaseLanguageModel, LanguageModelInput
-from langchain.schema.messages import (
-    AIMessage,
-    AnyMessage,
-    BaseMessage,
-    BaseMessageChunk,
-    HumanMessage,
-)
-from langchain.schema.output import ChatGenerationChunk
-from langchain.schema.runnable import RunnableConfig
-
-
-def _get_verbosity() -> bool:
-    from langchain.globals import get_verbose
-
-    return get_verbose()
-
-
-def _generate_from_stream(stream: Iterator[ChatGenerationChunk]) -> ChatResult:
-    generation: Optional[ChatGenerationChunk] = None
-    for chunk in stream:
-        if generation is None:
-            generation = chunk
-        else:
-            generation += chunk
-    assert generation is not None
-    return ChatResult(generations=[generation])
-
-
-async def _agenerate_from_stream(
-    stream: AsyncIterator[ChatGenerationChunk],
-) -> ChatResult:
-    generation: Optional[ChatGenerationChunk] = None
-    async for chunk in stream:
-        if generation is None:
-            generation = chunk
-        else:
-            generation += chunk
-    assert generation is not None
-    return ChatResult(generations=[generation])
-
-
-class BaseChatModel(BaseLanguageModel[BaseMessage], ABC):
-    """Base class for Chat models."""
-
-    cache: Optional[bool] = None
-    """Whether to cache the response."""
-    verbose: bool = Field(default_factory=_get_verbosity)
-    """Whether to print out response text."""
-    callbacks: Callbacks = Field(default=None, exclude=True)
-    """Callbacks to add to the run trace."""
-    callback_manager: Optional[BaseCallbackManager] = Field(default=None, exclude=True)
-    """Callback manager to add to the run trace."""
-    tags: Optional[List[str]] = Field(default=None, exclude=True)
-    """Tags to add to the run trace."""
-    metadata: Optional[Dict[str, Any]] = Field(default=None, exclude=True)
-    """Metadata to add to the run trace."""
-
-    @root_validator()
-    def raise_deprecation(cls, values: Dict) -> Dict:
-        """Raise deprecation warning if callback_manager is used."""
-        if values.get("callback_manager") is not None:
-            warnings.warn(
-                "callback_manager is deprecated. Please use callbacks instead.",
-                DeprecationWarning,
-            )
-            values["callbacks"] = values.pop("callback_manager", None)
-        return values
-
-    class Config:
-        """Configuration for this pydantic object."""
-
-        arbitrary_types_allowed = True
-
-    # --- Runnable methods ---
-
-    @property
-    def OutputType(self) -> Any:
-        """Get the output type for this runnable."""
-        return AnyMessage
-
-    def _convert_input(self, input: LanguageModelInput) -> PromptValue:
-        if isinstance(input, PromptValue):
-            return input
-        elif isinstance(input, str):
-            return StringPromptValue(text=input)
-        elif isinstance(input, list):
-            return ChatPromptValue(messages=input)
-        else:
-            raise ValueError(
-                f"Invalid input type {type(input)}. "
-                "Must be a PromptValue, str, or list of BaseMessages."
-            )
-
-    def invoke(
-        self,
-        input: LanguageModelInput,
-        config: Optional[RunnableConfig] = None,
-        *,
-        stop: Optional[List[str]] = None,
-        **kwargs: Any,
-    ) -> BaseMessage:
-        config = config or {}
-        return cast(
-            ChatGeneration,
-            self.generate_prompt(
-                [self._convert_input(input)],
-                stop=stop,
-                callbacks=config.get("callbacks"),
-                tags=config.get("tags"),
-                metadata=config.get("metadata"),
-                run_name=config.get("run_name"),
-                **kwargs,
-            ).generations[0][0],
-        ).message
-
-    async def ainvoke(
-        self,
-        input: LanguageModelInput,
-        config: Optional[RunnableConfig] = None,
-        *,
-        stop: Optional[List[str]] = None,
-        **kwargs: Any,
-    ) -> BaseMessage:
-        config = config or {}
-        llm_result = await self.agenerate_prompt(
-            [self._convert_input(input)],
-            stop=stop,
-            callbacks=config.get("callbacks"),
-            tags=config.get("tags"),
-            metadata=config.get("metadata"),
-            run_name=config.get("run_name"),
-            **kwargs,
-        )
-        return cast(ChatGeneration, llm_result.generations[0][0]).message
-
-    def stream(
-        self,
-        input: LanguageModelInput,
-        config: Optional[RunnableConfig] = None,
-        *,
-        stop: Optional[List[str]] = None,
-        **kwargs: Any,
-    ) -> Iterator[BaseMessageChunk]:
-        if type(self)._stream == BaseChatModel._stream:
-            # model doesn't implement streaming, so use default implementation
-            yield cast(
-                BaseMessageChunk, self.invoke(input, config=config, stop=stop, **kwargs)
-            )
-        else:
-            config = config or {}
-            messages = self._convert_input(input).to_messages()
-            params = self._get_invocation_params(stop=stop, **kwargs)
-            options = {"stop": stop, **kwargs}
-            callback_manager = CallbackManager.configure(
-                config.get("callbacks"),
-                self.callbacks,
-                self.verbose,
-                config.get("tags"),
-                self.tags,
-                config.get("metadata"),
-                self.metadata,
-            )
-            (run_manager,) = callback_manager.on_chat_model_start(
-                dumpd(self),
-                [messages],
-                invocation_params=params,
-                options=options,
-                name=config.get("run_name"),
-                batch_size=1,
-            )
-            try:
-                generation: Optional[ChatGenerationChunk] = None
-                for chunk in self._stream(
-                    messages, stop=stop, run_manager=run_manager, **kwargs
-                ):
-                    yield chunk.message
-                    if generation is None:
-                        generation = chunk
-                    else:
-                        generation += chunk
-                assert generation is not None
-            except BaseException as e:
-                run_manager.on_llm_error(e)
-                raise e
-            else:
-                run_manager.on_llm_end(
-                    LLMResult(generations=[[generation]]),
-                )
-
-    async def astream(
-        self,
-        input: LanguageModelInput,
-        config: Optional[RunnableConfig] = None,
-        *,
-        stop: Optional[List[str]] = None,
-        **kwargs: Any,
-    ) -> AsyncIterator[BaseMessageChunk]:
-        if type(self)._astream == BaseChatModel._astream:
-            # model doesn't implement streaming, so use default implementation
-            yield cast(
-                BaseMessageChunk, self.invoke(input, config=config, stop=stop, **kwargs)
-            )
-        else:
-            config = config or {}
-            messages = self._convert_input(input).to_messages()
-            params = self._get_invocation_params(stop=stop, **kwargs)
-            options = {"stop": stop, **kwargs}
-            callback_manager = AsyncCallbackManager.configure(
-                config.get("callbacks"),
-                self.callbacks,
-                self.verbose,
-                config.get("tags"),
-                self.tags,
-                config.get("metadata"),
-                self.metadata,
-            )
-            (run_manager,) = await callback_manager.on_chat_model_start(
-                dumpd(self),
-                [messages],
-                invocation_params=params,
-                options=options,
-                name=config.get("run_name"),
-                batch_size=1,
-            )
-            try:
-                generation: Optional[ChatGenerationChunk] = None
-                async for chunk in self._astream(
-                    messages, stop=stop, run_manager=run_manager, **kwargs
-                ):
-                    yield chunk.message
-                    if generation is None:
-                        generation = chunk
-                    else:
-                        generation += chunk
-                assert generation is not None
-            except BaseException as e:
-                await run_manager.on_llm_error(e)
-                raise e
-            else:
-                await run_manager.on_llm_end(
-                    LLMResult(generations=[[generation]]),
-                )
-
-    # --- Custom methods ---
-
-    def _combine_llm_outputs(self, llm_outputs: List[Optional[dict]]) -> dict:
-        return {}
-
-    def _get_invocation_params(
-        self,
-        stop: Optional[List[str]] = None,
-        **kwargs: Any,
-    ) -> dict:
-        params = self.dict()
-        params["stop"] = stop
-        return {**params, **kwargs}
-
-    def _get_llm_string(self, stop: Optional[List[str]] = None, **kwargs: Any) -> str:
-        if self.is_lc_serializable():
-            params = {**kwargs, **{"stop": stop}}
-            param_string = str(sorted([(k, v) for k, v in params.items()]))
-            llm_string = dumps(self)
-            return llm_string + "---" + param_string
-        else:
-            params = self._get_invocation_params(stop=stop, **kwargs)
-            params = {**params, **kwargs}
-            return str(sorted([(k, v) for k, v in params.items()]))
-
-    def generate(
-        self,
-        messages: List[List[BaseMessage]],
-        stop: Optional[List[str]] = None,
-        callbacks: Callbacks = None,
-        *,
-        tags: Optional[List[str]] = None,
-        metadata: Optional[Dict[str, Any]] = None,
-        run_name: Optional[str] = None,
-        **kwargs: Any,
-    ) -> LLMResult:
-        """Top Level call"""
-        params = self._get_invocation_params(stop=stop, **kwargs)
-        options = {"stop": stop}
-
-        callback_manager = CallbackManager.configure(
-            callbacks,
-            self.callbacks,
-            self.verbose,
-            tags,
-            self.tags,
-            metadata,
-            self.metadata,
-        )
-        run_managers = callback_manager.on_chat_model_start(
-            dumpd(self),
-            messages,
-            invocation_params=params,
-            options=options,
-            name=run_name,
-            batch_size=len(messages),
-        )
-        results = []
-        for i, m in enumerate(messages):
-            try:
-                results.append(
-                    self._generate_with_cache(
-                        m,
-                        stop=stop,
-                        run_manager=run_managers[i] if run_managers else None,
-                        **kwargs,
-                    )
-                )
-            except BaseException as e:
-                if run_managers:
-                    run_managers[i].on_llm_error(e)
-                raise e
-        flattened_outputs = [
-            LLMResult(generations=[res.generations], llm_output=res.llm_output)
-            for res in results
-        ]
-        llm_output = self._combine_llm_outputs([res.llm_output for res in results])
-        generations = [res.generations for res in results]
-        output = LLMResult(generations=generations, llm_output=llm_output)
-        if run_managers:
-            run_infos = []
-            for manager, flattened_output in zip(run_managers, flattened_outputs):
-                manager.on_llm_end(flattened_output)
-                run_infos.append(RunInfo(run_id=manager.run_id))
-            output.run = run_infos
-        return output
-
-    async def agenerate(
-        self,
-        messages: List[List[BaseMessage]],
-        stop: Optional[List[str]] = None,
-        callbacks: Callbacks = None,
-        *,
-        tags: Optional[List[str]] = None,
-        metadata: Optional[Dict[str, Any]] = None,
-        run_name: Optional[str] = None,
-        **kwargs: Any,
-    ) -> LLMResult:
-        """Top Level call"""
-        params = self._get_invocation_params(stop=stop, **kwargs)
-        options = {"stop": stop}
-
-        callback_manager = AsyncCallbackManager.configure(
-            callbacks,
-            self.callbacks,
-            self.verbose,
-            tags,
-            self.tags,
-            metadata,
-            self.metadata,
-        )
-
-        run_managers = await callback_manager.on_chat_model_start(
-            dumpd(self),
-            messages,
-            invocation_params=params,
-            options=options,
-            name=run_name,
-            batch_size=len(messages),
-        )
-
-        results = await asyncio.gather(
-            *[
-                self._agenerate_with_cache(
-                    m,
-                    stop=stop,
-                    run_manager=run_managers[i] if run_managers else None,
-                    **kwargs,
-                )
-                for i, m in enumerate(messages)
-            ],
-            return_exceptions=True,
-        )
-        exceptions = []
-        for i, res in enumerate(results):
-            if isinstance(res, BaseException):
-                if run_managers:
-                    await run_managers[i].on_llm_error(res)
-                exceptions.append(res)
-        if exceptions:
-            if run_managers:
-                await asyncio.gather(
-                    *[
-                        run_manager.on_llm_end(
-                            LLMResult(
-                                generations=[res.generations], llm_output=res.llm_output
-                            )
-                        )
-                        for run_manager, res in zip(run_managers, results)
-                        if not isinstance(res, Exception)
-                    ]
-                )
-            raise exceptions[0]
-        flattened_outputs = [
-            LLMResult(generations=[res.generations], llm_output=res.llm_output)
-            for res in results
-        ]
-        llm_output = self._combine_llm_outputs([res.llm_output for res in results])
-        generations = [res.generations for res in results]
-        output = LLMResult(generations=generations, llm_output=llm_output)
-        await asyncio.gather(
-            *[
-                run_manager.on_llm_end(flattened_output)
-                for run_manager, flattened_output in zip(
-                    run_managers, flattened_outputs
-                )
-            ]
-        )
-        if run_managers:
-            output.run = [
-                RunInfo(run_id=run_manager.run_id) for run_manager in run_managers
-            ]
-        return output
-
-    def generate_prompt(
-        self,
-        prompts: List[PromptValue],
-        stop: Optional[List[str]] = None,
-        callbacks: Callbacks = None,
-        **kwargs: Any,
-    ) -> LLMResult:
-        prompt_messages = [p.to_messages() for p in prompts]
-        return self.generate(prompt_messages, stop=stop, callbacks=callbacks, **kwargs)
-
-    async def agenerate_prompt(
-        self,
-        prompts: List[PromptValue],
-        stop: Optional[List[str]] = None,
-        callbacks: Callbacks = None,
-        **kwargs: Any,
-    ) -> LLMResult:
-        prompt_messages = [p.to_messages() for p in prompts]
-        return await self.agenerate(
-            prompt_messages, stop=stop, callbacks=callbacks, **kwargs
-        )
-
-    def _generate_with_cache(
-        self,
-        messages: List[BaseMessage],
-        stop: Optional[List[str]] = None,
-        run_manager: Optional[CallbackManagerForLLMRun] = None,
-        **kwargs: Any,
-    ) -> ChatResult:
-        new_arg_supported = inspect.signature(self._generate).parameters.get(
-            "run_manager"
-        )
-        disregard_cache = self.cache is not None and not self.cache
-        llm_cache = get_llm_cache()
-        if llm_cache is None or disregard_cache:
-            # This happens when langchain.cache is None, but self.cache is True
-            if self.cache is not None and self.cache:
-                raise ValueError(
-                    "Asked to cache, but no cache found at `langchain.cache`."
-                )
-            if new_arg_supported:
-                return self._generate(
-                    messages, stop=stop, run_manager=run_manager, **kwargs
-                )
-            else:
-                return self._generate(messages, stop=stop, **kwargs)
-        else:
-            llm_string = self._get_llm_string(stop=stop, **kwargs)
-            prompt = dumps(messages)
-            cache_val = llm_cache.lookup(prompt, llm_string)
-            if isinstance(cache_val, list):
-                return ChatResult(generations=cache_val)
-            else:
-                if new_arg_supported:
-                    result = self._generate(
-                        messages, stop=stop, run_manager=run_manager, **kwargs
-                    )
-                else:
-                    result = self._generate(messages, stop=stop, **kwargs)
-                llm_cache.update(prompt, llm_string, result.generations)
-                return result
-
-    async def _agenerate_with_cache(
-        self,
-        messages: List[BaseMessage],
-        stop: Optional[List[str]] = None,
-        run_manager: Optional[AsyncCallbackManagerForLLMRun] = None,
-        **kwargs: Any,
-    ) -> ChatResult:
-        new_arg_supported = inspect.signature(self._agenerate).parameters.get(
-            "run_manager"
-        )
-        disregard_cache = self.cache is not None and not self.cache
-        llm_cache = get_llm_cache()
-        if llm_cache is None or disregard_cache:
-            # This happens when langchain.cache is None, but self.cache is True
-            if self.cache is not None and self.cache:
-                raise ValueError(
-                    "Asked to cache, but no cache found at `langchain.cache`."
-                )
-            if new_arg_supported:
-                return await self._agenerate(
-                    messages, stop=stop, run_manager=run_manager, **kwargs
-                )
-            else:
-                return await self._agenerate(messages, stop=stop, **kwargs)
-        else:
-            llm_string = self._get_llm_string(stop=stop, **kwargs)
-            prompt = dumps(messages)
-            cache_val = llm_cache.lookup(prompt, llm_string)
-            if isinstance(cache_val, list):
-                return ChatResult(generations=cache_val)
-            else:
-                if new_arg_supported:
-                    result = await self._agenerate(
-                        messages, stop=stop, run_manager=run_manager, **kwargs
-                    )
-                else:
-                    result = await self._agenerate(messages, stop=stop, **kwargs)
-                llm_cache.update(prompt, llm_string, result.generations)
-                return result
-
-    @abstractmethod
-    def _generate(
-        self,
-        messages: List[BaseMessage],
-        stop: Optional[List[str]] = None,
-        run_manager: Optional[CallbackManagerForLLMRun] = None,
-        **kwargs: Any,
-    ) -> ChatResult:
-        """Top Level call"""
-
-    async def _agenerate(
-        self,
-        messages: List[BaseMessage],
-        stop: Optional[List[str]] = None,
-        run_manager: Optional[AsyncCallbackManagerForLLMRun] = None,
-        **kwargs: Any,
-    ) -> ChatResult:
-        """Top Level call"""
-        return await asyncio.get_running_loop().run_in_executor(
-            None, partial(self._generate, **kwargs), messages, stop, run_manager
-        )
-
-    def _stream(
-        self,
-        messages: List[BaseMessage],
-        stop: Optional[List[str]] = None,
-        run_manager: Optional[CallbackManagerForLLMRun] = None,
-        **kwargs: Any,
-    ) -> Iterator[ChatGenerationChunk]:
-        raise NotImplementedError()
-
-    def _astream(
-        self,
-        messages: List[BaseMessage],
-        stop: Optional[List[str]] = None,
-        run_manager: Optional[AsyncCallbackManagerForLLMRun] = None,
-        **kwargs: Any,
-    ) -> AsyncIterator[ChatGenerationChunk]:
-        raise NotImplementedError()
-
-    def __call__(
-        self,
-        messages: List[BaseMessage],
-        stop: Optional[List[str]] = None,
-        callbacks: Callbacks = None,
-        **kwargs: Any,
-    ) -> BaseMessage:
-        generation = self.generate(
-            [messages], stop=stop, callbacks=callbacks, **kwargs
-        ).generations[0][0]
-        if isinstance(generation, ChatGeneration):
-            return generation.message
-        else:
-            raise ValueError("Unexpected generation type")
-
-    async def _call_async(
-        self,
-        messages: List[BaseMessage],
-        stop: Optional[List[str]] = None,
-        callbacks: Callbacks = None,
-        **kwargs: Any,
-    ) -> BaseMessage:
-        result = await self.agenerate(
-            [messages], stop=stop, callbacks=callbacks, **kwargs
-        )
-        generation = result.generations[0][0]
-        if isinstance(generation, ChatGeneration):
-            return generation.message
-        else:
-            raise ValueError("Unexpected generation type")
-
-    def call_as_llm(
-        self, message: str, stop: Optional[List[str]] = None, **kwargs: Any
-    ) -> str:
-        return self.predict(message, stop=stop, **kwargs)
-
-    def predict(
-        self, text: str, *, stop: Optional[Sequence[str]] = None, **kwargs: Any
-    ) -> str:
-        if stop is None:
-            _stop = None
-        else:
-            _stop = list(stop)
-        result = self([HumanMessage(content=text)], stop=_stop, **kwargs)
-        if isinstance(result.content, str):
-            return result.content
-        else:
-            raise ValueError("Cannot use predict when output is not a string.")
-
-    def predict_messages(
-        self,
-        messages: List[BaseMessage],
-        *,
-        stop: Optional[Sequence[str]] = None,
-        **kwargs: Any,
-    ) -> BaseMessage:
-        if stop is None:
-            _stop = None
-        else:
-            _stop = list(stop)
-        return self(messages, stop=_stop, **kwargs)
-
-    async def apredict(
-        self, text: str, *, stop: Optional[Sequence[str]] = None, **kwargs: Any
-    ) -> str:
-        if stop is None:
-            _stop = None
-        else:
-            _stop = list(stop)
-        result = await self._call_async(
-            [HumanMessage(content=text)], stop=_stop, **kwargs
-        )
-        if isinstance(result.content, str):
-            return result.content
-        else:
-            raise ValueError("Cannot use predict when output is not a string.")
-
-    async def apredict_messages(
-        self,
-        messages: List[BaseMessage],
-        *,
-        stop: Optional[Sequence[str]] = None,
-        **kwargs: Any,
-    ) -> BaseMessage:
-        if stop is None:
-            _stop = None
-        else:
-            _stop = list(stop)
-        return await self._call_async(messages, stop=_stop, **kwargs)
-
-    @property
-    def _identifying_params(self) -> Dict[str, Any]:
-        """Get the identifying parameters."""
-        return {}
-
-    @property
-    @abstractmethod
-    def _llm_type(self) -> str:
-        """Return type of chat model."""
-
-    def dict(self, **kwargs: Any) -> Dict:
-        """Return a dictionary of the LLM."""
-        starter_dict = dict(self._identifying_params)
-        starter_dict["_type"] = self._llm_type
-        return starter_dict
-
-
-class SimpleChatModel(BaseChatModel):
-    """Simple Chat Model."""
-
-    def _generate(
-        self,
-        messages: List[BaseMessage],
-        stop: Optional[List[str]] = None,
-        run_manager: Optional[CallbackManagerForLLMRun] = None,
-        **kwargs: Any,
-    ) -> ChatResult:
-        output_str = self._call(messages, stop=stop, run_manager=run_manager, **kwargs)
-        message = AIMessage(content=output_str)
-        generation = ChatGeneration(message=message)
-        return ChatResult(generations=[generation])
-
-    @abstractmethod
-    def _call(
-        self,
-        messages: List[BaseMessage],
-        stop: Optional[List[str]] = None,
-        run_manager: Optional[CallbackManagerForLLMRun] = None,
-        **kwargs: Any,
-    ) -> str:
-        """Simpler interface."""
-
-    async def _agenerate(
-        self,
-        messages: List[BaseMessage],
-        stop: Optional[List[str]] = None,
-        run_manager: Optional[AsyncCallbackManagerForLLMRun] = None,
-        **kwargs: Any,
-    ) -> ChatResult:
-        func = partial(
-            self._generate, messages, stop=stop, run_manager=run_manager, **kwargs
-        )
-        return await asyncio.get_event_loop().run_in_executor(None, func)
-=======
 from langchain_core.chat_model import (
     BaseChatModel,
     SimpleChatModel,
@@ -751,5 +10,4 @@
     "SimpleChatModel",
     "_generate_from_stream",
     "_agenerate_from_stream",
-]
->>>>>>> 64d47913
+]