<<<<<<< HEAD
from __future__ import annotations

from typing import (
    TYPE_CHECKING,
    List,
    Optional,
    Dict,
)

if TYPE_CHECKING:
    import rdflib

prefixes = {
    "owl": """PREFIX owl: <http://www.w3.org/2002/07/owl#>\n""",
    "rdf": """PREFIX rdf: <http://www.w3.org/1999/02/22-rdf-syntax-ns#>\n""",
    "rdfs": """PREFIX rdfs: <http://www.w3.org/2000/01/rdf-schema#>\n""",
    "xsd": """PREFIX xsd: <http://www.w3.org/2001/XMLSchema#>\n""",
}

cls_query_rdf = prefixes["rdfs"] + (
    """SELECT DISTINCT ?cls ?com\n"""
    """WHERE { \n"""
    """    ?instance a ?cls . \n"""
    """    OPTIONAL { ?cls rdfs:comment ?com } \n"""
    """}"""
)

cls_query_rdfs = prefixes["rdfs"] + (
    """SELECT DISTINCT ?cls ?com\n"""
    """WHERE { \n"""
    """    ?instance a/rdfs:subClassOf* ?cls . \n"""
    """    OPTIONAL { ?cls rdfs:comment ?com } \n"""
    """}"""
)

cls_query_owl = prefixes["rdfs"] + (
    """SELECT DISTINCT ?cls ?com\n"""
    """WHERE { \n"""
    """    ?instance a/rdfs:subClassOf* ?cls . \n"""
    """    FILTER (isIRI(?cls)) . \n"""
    """    OPTIONAL { ?cls rdfs:comment ?com } \n"""
    """}"""
)

rel_query_rdf = prefixes["rdfs"] + (
    """SELECT DISTINCT ?rel ?com\n"""
    """WHERE { \n"""
    """    ?subj ?rel ?obj . \n"""
    """    OPTIONAL { ?rel rdfs:comment ?com } \n"""
    """}"""
)

rel_query_rdfs = (
    prefixes["rdf"]
    + prefixes["rdfs"]
    + (
        """SELECT DISTINCT ?rel ?com\n"""
        """WHERE { \n"""
        """    ?rel a/rdfs:subPropertyOf* rdf:Property . \n"""
        """    OPTIONAL { ?rel rdfs:comment ?com } \n"""
        """}"""
    )
)

op_query_owl = (
    prefixes["rdfs"]
    + prefixes["owl"]
    + (
        """SELECT DISTINCT ?op ?com\n"""
        """WHERE { \n"""
        """    ?op a/rdfs:subPropertyOf* owl:ObjectProperty . \n"""
        """    OPTIONAL { ?op rdfs:comment ?com } \n"""
        """}"""
    )
)

dp_query_owl = (
    prefixes["rdfs"]
    + prefixes["owl"]
    + (
        """SELECT DISTINCT ?dp ?com\n"""
        """WHERE { \n"""
        """    ?dp a/rdfs:subPropertyOf* owl:DatatypeProperty . \n"""
        """    OPTIONAL { ?dp rdfs:comment ?com } \n"""
        """}"""
    )
)


class RdfGraph:
    """RDFlib wrapper for graph operations.

    Modes:
    * local: Local file - can be queried and changed
    * online: Online file - can only be queried, changes can be stored locally
    * store: Triple store - can be queried and changed if update_endpoint available
    Together with a source file, the serialization should be specified.

    *Security note*: Make sure that the database connection uses credentials
        that are narrowly-scoped to only include necessary permissions.
        Failure to do so may result in data corruption or loss, since the calling
        code may attempt commands that would result in deletion, mutation
        of data if appropriately prompted or reading sensitive data if such
        data is present in the database.
        The best way to guard against such negative outcomes is to (as appropriate)
        limit the permissions granted to the credentials used with this tool.

        See https://python.langchain.com/docs/security for more information.
    """

    def __init__(
        self,
        source_file: Optional[str] = None,
        serialization: Optional[str] = "ttl",
        query_endpoint: Optional[str] = None,
        update_endpoint: Optional[str] = None,
        standard: Optional[str] = "rdf",
        local_copy: Optional[str] = None,
        graph_kwargs: Optional[Dict] = None,
    ) -> None:
        """
        Set up the RDFlib graph

        :param source_file: either a path for a local file or a URL
        :param serialization: serialization of the input
        :param query_endpoint: SPARQL endpoint for queries, read access
        :param update_endpoint: SPARQL endpoint for UPDATE queries, write access
        :param standard: RDF, RDFS, or OWL
        :param local_copy: new local copy for storing changes
        :param graph_kwargs: Additional rdflib.Graph specific kwargs that will be used to initialize it.
        If not provided, only identifier="urn:x-rdflib:default" is used to initialize the graph.
        """
        self.source_file = source_file
        self.serialization = serialization
        self.query_endpoint = query_endpoint
        self.update_endpoint = update_endpoint
        self.standard = standard
        self.local_copy = local_copy

        try:
            import rdflib
            from rdflib.graph import DATASET_DEFAULT_GRAPH_ID as default
            from rdflib.plugins.stores import sparqlstore
        except ImportError:
            raise ValueError(
                "Could not import rdflib python package. "
                "Please install it with `pip install rdflib`."
            )
        if self.standard not in (supported_standards := ("rdf", "rdfs", "owl")):
            raise ValueError(
                f"Invalid standard. Supported standards are: {supported_standards}."
            )

        if (
            not source_file
            and not query_endpoint
            or source_file
            and (query_endpoint or update_endpoint)
        ):
            raise ValueError(
                "Could not unambiguously initialize the graph wrapper. "
                "Specify either a file (local or online) via the source_file "
                "or a triple store via the endpoints."
            )

        if source_file:
            if source_file.startswith("http"):
                self.mode = "online"
            else:
                self.mode = "local"
                if self.local_copy is None:
                    self.local_copy = self.source_file
            self.graph = rdflib.Graph()
            self.graph.parse(source_file, format=self.serialization)

        if query_endpoint:
            self.mode = "store"
            if not update_endpoint:
                self._store = sparqlstore.SPARQLStore()
                self._store.open(query_endpoint)
            else:
                self._store = sparqlstore.SPARQLUpdateStore()
                self._store.open((query_endpoint, update_endpoint))
            if graph_kwargs:
                self.graph = rdflib.Graph(self._store, **graph_kwargs)
            else:
                self.graph = rdflib.Graph(self._store, identifier=default)

        # Verify that the graph was loaded
        if not len(self.graph):
            raise AssertionError("The graph is empty.")

        # Set schema
        self.schema = ""
        self.load_schema()

    @property
    def get_schema(self) -> str:
        """
        Returns the schema of the graph database.
        """
        return self.schema

    def query(
        self,
        query: str,
    ) -> List[rdflib.query.ResultRow]:
        """
        Query the graph.
        """
        from rdflib.exceptions import ParserError
        from rdflib.query import ResultRow

        try:
            res = self.graph.query(query)
        except ParserError as e:
            raise ValueError("Generated SPARQL statement is invalid\n" f"{e}")
        return [r for r in res if isinstance(r, ResultRow)]

    def update(
        self,
        query: str,
    ) -> None:
        """
        Update the graph.
        """
        from rdflib.exceptions import ParserError

        try:
            self.graph.update(query)
        except ParserError as e:
            raise ValueError("Generated SPARQL statement is invalid\n" f"{e}")
        if self.local_copy:
            self.graph.serialize(
                destination=self.local_copy, format=self.local_copy.split(".")[-1]
            )
        else:
            raise ValueError("No target file specified for saving the updated file.")

    @staticmethod
    def _get_local_name(iri: str) -> str:
        if "#" in iri:
            local_name = iri.split("#")[-1]
        elif "/" in iri:
            local_name = iri.split("/")[-1]
        else:
            raise ValueError(f"Unexpected IRI '{iri}', contains neither '#' nor '/'.")
        return local_name

    def _res_to_str(self, res: rdflib.query.ResultRow, var: str) -> str:
        return (
            "<"
            + str(res[var])
            + "> ("
            + self._get_local_name(res[var])
            + ", "
            + str(res["com"])
            + ")"
        )

    def load_schema(self) -> None:
        """
        Load the graph schema information.
        """

        def _rdf_s_schema(
            classes: List[rdflib.query.ResultRow],
            relationships: List[rdflib.query.ResultRow],
        ) -> str:
            return (
                f"In the following, each IRI is followed by the local name and "
                f"optionally its description in parentheses. \n"
                f"The RDF graph supports the following node types:\n"
                f'{", ".join([self._res_to_str(r, "cls") for r in classes])}\n'
                f"The RDF graph supports the following relationships:\n"
                f'{", ".join([self._res_to_str(r, "rel") for r in relationships])}\n'
            )

        if self.standard == "rdf":
            clss = self.query(cls_query_rdf)
            rels = self.query(rel_query_rdf)
            self.schema = _rdf_s_schema(clss, rels)
        elif self.standard == "rdfs":
            clss = self.query(cls_query_rdfs)
            rels = self.query(rel_query_rdfs)
            self.schema = _rdf_s_schema(clss, rels)
        elif self.standard == "owl":
            clss = self.query(cls_query_owl)
            ops = self.query(op_query_owl)
            dps = self.query(dp_query_owl)
            self.schema = (
                f"In the following, each IRI is followed by the local name and "
                f"optionally its description in parentheses. \n"
                f"The OWL graph supports the following node types:\n"
                f'{", ".join([self._res_to_str(r, "cls") for r in clss])}\n'
                f"The OWL graph supports the following object properties, "
                f"i.e., relationships between objects:\n"
                f'{", ".join([self._res_to_str(r, "op") for r in ops])}\n'
                f"The OWL graph supports the following data properties, "
                f"i.e., relationships between objects and literals:\n"
                f'{", ".join([self._res_to_str(r, "dp") for r in dps])}\n'
            )
        else:
            raise ValueError(f"Mode '{self.standard}' is currently not supported.")
=======
from langchain_community.graphs.rdf_graph import (
    RdfGraph,
)

__all__ = [
    "RdfGraph",
]
>>>>>>> 535db726
<|MERGE_RESOLUTION|>--- conflicted
+++ resolved
@@ -1,314 +1,7 @@
-<<<<<<< HEAD
-from __future__ import annotations
-
-from typing import (
-    TYPE_CHECKING,
-    List,
-    Optional,
-    Dict,
-)
-
-if TYPE_CHECKING:
-    import rdflib
-
-prefixes = {
-    "owl": """PREFIX owl: <http://www.w3.org/2002/07/owl#>\n""",
-    "rdf": """PREFIX rdf: <http://www.w3.org/1999/02/22-rdf-syntax-ns#>\n""",
-    "rdfs": """PREFIX rdfs: <http://www.w3.org/2000/01/rdf-schema#>\n""",
-    "xsd": """PREFIX xsd: <http://www.w3.org/2001/XMLSchema#>\n""",
-}
-
-cls_query_rdf = prefixes["rdfs"] + (
-    """SELECT DISTINCT ?cls ?com\n"""
-    """WHERE { \n"""
-    """    ?instance a ?cls . \n"""
-    """    OPTIONAL { ?cls rdfs:comment ?com } \n"""
-    """}"""
-)
-
-cls_query_rdfs = prefixes["rdfs"] + (
-    """SELECT DISTINCT ?cls ?com\n"""
-    """WHERE { \n"""
-    """    ?instance a/rdfs:subClassOf* ?cls . \n"""
-    """    OPTIONAL { ?cls rdfs:comment ?com } \n"""
-    """}"""
-)
-
-cls_query_owl = prefixes["rdfs"] + (
-    """SELECT DISTINCT ?cls ?com\n"""
-    """WHERE { \n"""
-    """    ?instance a/rdfs:subClassOf* ?cls . \n"""
-    """    FILTER (isIRI(?cls)) . \n"""
-    """    OPTIONAL { ?cls rdfs:comment ?com } \n"""
-    """}"""
-)
-
-rel_query_rdf = prefixes["rdfs"] + (
-    """SELECT DISTINCT ?rel ?com\n"""
-    """WHERE { \n"""
-    """    ?subj ?rel ?obj . \n"""
-    """    OPTIONAL { ?rel rdfs:comment ?com } \n"""
-    """}"""
-)
-
-rel_query_rdfs = (
-    prefixes["rdf"]
-    + prefixes["rdfs"]
-    + (
-        """SELECT DISTINCT ?rel ?com\n"""
-        """WHERE { \n"""
-        """    ?rel a/rdfs:subPropertyOf* rdf:Property . \n"""
-        """    OPTIONAL { ?rel rdfs:comment ?com } \n"""
-        """}"""
-    )
-)
-
-op_query_owl = (
-    prefixes["rdfs"]
-    + prefixes["owl"]
-    + (
-        """SELECT DISTINCT ?op ?com\n"""
-        """WHERE { \n"""
-        """    ?op a/rdfs:subPropertyOf* owl:ObjectProperty . \n"""
-        """    OPTIONAL { ?op rdfs:comment ?com } \n"""
-        """}"""
-    )
-)
-
-dp_query_owl = (
-    prefixes["rdfs"]
-    + prefixes["owl"]
-    + (
-        """SELECT DISTINCT ?dp ?com\n"""
-        """WHERE { \n"""
-        """    ?dp a/rdfs:subPropertyOf* owl:DatatypeProperty . \n"""
-        """    OPTIONAL { ?dp rdfs:comment ?com } \n"""
-        """}"""
-    )
-)
-
-
-class RdfGraph:
-    """RDFlib wrapper for graph operations.
-
-    Modes:
-    * local: Local file - can be queried and changed
-    * online: Online file - can only be queried, changes can be stored locally
-    * store: Triple store - can be queried and changed if update_endpoint available
-    Together with a source file, the serialization should be specified.
-
-    *Security note*: Make sure that the database connection uses credentials
-        that are narrowly-scoped to only include necessary permissions.
-        Failure to do so may result in data corruption or loss, since the calling
-        code may attempt commands that would result in deletion, mutation
-        of data if appropriately prompted or reading sensitive data if such
-        data is present in the database.
-        The best way to guard against such negative outcomes is to (as appropriate)
-        limit the permissions granted to the credentials used with this tool.
-
-        See https://python.langchain.com/docs/security for more information.
-    """
-
-    def __init__(
-        self,
-        source_file: Optional[str] = None,
-        serialization: Optional[str] = "ttl",
-        query_endpoint: Optional[str] = None,
-        update_endpoint: Optional[str] = None,
-        standard: Optional[str] = "rdf",
-        local_copy: Optional[str] = None,
-        graph_kwargs: Optional[Dict] = None,
-    ) -> None:
-        """
-        Set up the RDFlib graph
-
-        :param source_file: either a path for a local file or a URL
-        :param serialization: serialization of the input
-        :param query_endpoint: SPARQL endpoint for queries, read access
-        :param update_endpoint: SPARQL endpoint for UPDATE queries, write access
-        :param standard: RDF, RDFS, or OWL
-        :param local_copy: new local copy for storing changes
-        :param graph_kwargs: Additional rdflib.Graph specific kwargs that will be used to initialize it.
-        If not provided, only identifier="urn:x-rdflib:default" is used to initialize the graph.
-        """
-        self.source_file = source_file
-        self.serialization = serialization
-        self.query_endpoint = query_endpoint
-        self.update_endpoint = update_endpoint
-        self.standard = standard
-        self.local_copy = local_copy
-
-        try:
-            import rdflib
-            from rdflib.graph import DATASET_DEFAULT_GRAPH_ID as default
-            from rdflib.plugins.stores import sparqlstore
-        except ImportError:
-            raise ValueError(
-                "Could not import rdflib python package. "
-                "Please install it with `pip install rdflib`."
-            )
-        if self.standard not in (supported_standards := ("rdf", "rdfs", "owl")):
-            raise ValueError(
-                f"Invalid standard. Supported standards are: {supported_standards}."
-            )
-
-        if (
-            not source_file
-            and not query_endpoint
-            or source_file
-            and (query_endpoint or update_endpoint)
-        ):
-            raise ValueError(
-                "Could not unambiguously initialize the graph wrapper. "
-                "Specify either a file (local or online) via the source_file "
-                "or a triple store via the endpoints."
-            )
-
-        if source_file:
-            if source_file.startswith("http"):
-                self.mode = "online"
-            else:
-                self.mode = "local"
-                if self.local_copy is None:
-                    self.local_copy = self.source_file
-            self.graph = rdflib.Graph()
-            self.graph.parse(source_file, format=self.serialization)
-
-        if query_endpoint:
-            self.mode = "store"
-            if not update_endpoint:
-                self._store = sparqlstore.SPARQLStore()
-                self._store.open(query_endpoint)
-            else:
-                self._store = sparqlstore.SPARQLUpdateStore()
-                self._store.open((query_endpoint, update_endpoint))
-            if graph_kwargs:
-                self.graph = rdflib.Graph(self._store, **graph_kwargs)
-            else:
-                self.graph = rdflib.Graph(self._store, identifier=default)
-
-        # Verify that the graph was loaded
-        if not len(self.graph):
-            raise AssertionError("The graph is empty.")
-
-        # Set schema
-        self.schema = ""
-        self.load_schema()
-
-    @property
-    def get_schema(self) -> str:
-        """
-        Returns the schema of the graph database.
-        """
-        return self.schema
-
-    def query(
-        self,
-        query: str,
-    ) -> List[rdflib.query.ResultRow]:
-        """
-        Query the graph.
-        """
-        from rdflib.exceptions import ParserError
-        from rdflib.query import ResultRow
-
-        try:
-            res = self.graph.query(query)
-        except ParserError as e:
-            raise ValueError("Generated SPARQL statement is invalid\n" f"{e}")
-        return [r for r in res if isinstance(r, ResultRow)]
-
-    def update(
-        self,
-        query: str,
-    ) -> None:
-        """
-        Update the graph.
-        """
-        from rdflib.exceptions import ParserError
-
-        try:
-            self.graph.update(query)
-        except ParserError as e:
-            raise ValueError("Generated SPARQL statement is invalid\n" f"{e}")
-        if self.local_copy:
-            self.graph.serialize(
-                destination=self.local_copy, format=self.local_copy.split(".")[-1]
-            )
-        else:
-            raise ValueError("No target file specified for saving the updated file.")
-
-    @staticmethod
-    def _get_local_name(iri: str) -> str:
-        if "#" in iri:
-            local_name = iri.split("#")[-1]
-        elif "/" in iri:
-            local_name = iri.split("/")[-1]
-        else:
-            raise ValueError(f"Unexpected IRI '{iri}', contains neither '#' nor '/'.")
-        return local_name
-
-    def _res_to_str(self, res: rdflib.query.ResultRow, var: str) -> str:
-        return (
-            "<"
-            + str(res[var])
-            + "> ("
-            + self._get_local_name(res[var])
-            + ", "
-            + str(res["com"])
-            + ")"
-        )
-
-    def load_schema(self) -> None:
-        """
-        Load the graph schema information.
-        """
-
-        def _rdf_s_schema(
-            classes: List[rdflib.query.ResultRow],
-            relationships: List[rdflib.query.ResultRow],
-        ) -> str:
-            return (
-                f"In the following, each IRI is followed by the local name and "
-                f"optionally its description in parentheses. \n"
-                f"The RDF graph supports the following node types:\n"
-                f'{", ".join([self._res_to_str(r, "cls") for r in classes])}\n'
-                f"The RDF graph supports the following relationships:\n"
-                f'{", ".join([self._res_to_str(r, "rel") for r in relationships])}\n'
-            )
-
-        if self.standard == "rdf":
-            clss = self.query(cls_query_rdf)
-            rels = self.query(rel_query_rdf)
-            self.schema = _rdf_s_schema(clss, rels)
-        elif self.standard == "rdfs":
-            clss = self.query(cls_query_rdfs)
-            rels = self.query(rel_query_rdfs)
-            self.schema = _rdf_s_schema(clss, rels)
-        elif self.standard == "owl":
-            clss = self.query(cls_query_owl)
-            ops = self.query(op_query_owl)
-            dps = self.query(dp_query_owl)
-            self.schema = (
-                f"In the following, each IRI is followed by the local name and "
-                f"optionally its description in parentheses. \n"
-                f"The OWL graph supports the following node types:\n"
-                f'{", ".join([self._res_to_str(r, "cls") for r in clss])}\n'
-                f"The OWL graph supports the following object properties, "
-                f"i.e., relationships between objects:\n"
-                f'{", ".join([self._res_to_str(r, "op") for r in ops])}\n'
-                f"The OWL graph supports the following data properties, "
-                f"i.e., relationships between objects and literals:\n"
-                f'{", ".join([self._res_to_str(r, "dp") for r in dps])}\n'
-            )
-        else:
-            raise ValueError(f"Mode '{self.standard}' is currently not supported.")
-=======
 from langchain_community.graphs.rdf_graph import (
     RdfGraph,
 )
 
 __all__ = [
     "RdfGraph",
-]
->>>>>>> 535db726
+]