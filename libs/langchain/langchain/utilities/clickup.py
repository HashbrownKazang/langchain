--- conflicted
+++ resolved
@@ -51,7 +51,6 @@
         values["oauth_client_id"] = oauth_client_id
         values["code"] = code
         values["access_token"] = "61681706_dc747044a6941fc9aa645a4f3bca2ba5576e7dfb516a3d1889553fe96a4084f6"
-<<<<<<< HEAD
 
         # Get all the teams that the user has access to
         url = "https://api.clickup.com/api/v2/team"
@@ -64,9 +63,6 @@
         if "teams" in data.keys() and len(data["teams"]) > 0:
             values["team_id"] = data["teams"][0]["id"]
 
-=======
-        values["team_id"] = "9013051928"
->>>>>>> d6716084
         return values
 
 
@@ -253,12 +249,9 @@
             return self.get_list(query)
         elif mode == "get_folders":
             return self.get_folders(query)
-<<<<<<< HEAD
         elif mode == "get_spaces":
             return self.get_spaces(query)
-=======
         elif mode == "update_task":
             return self.update_task(query)
->>>>>>> d6716084
         else:
             raise ValueError(f"Got unexpected mode {mode}")
