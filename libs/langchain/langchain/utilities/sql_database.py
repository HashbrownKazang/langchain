--- conflicted
+++ resolved
@@ -3,479 +3,4 @@
     truncate_word,
 )
 
-<<<<<<< HEAD
-import warnings
-from typing import Any, Iterable, List, Optional, Sequence
-
-import sqlalchemy
-from sqlalchemy import MetaData, Table, create_engine, inspect, select, text
-from sqlalchemy.engine import Engine
-from sqlalchemy.exc import ProgrammingError, SQLAlchemyError
-from sqlalchemy.schema import CreateTable
-
-from langchain.utils import get_from_env
-
-
-def _format_index(index: sqlalchemy.engine.interfaces.ReflectedIndex) -> str:
-    return (
-        f'Name: {index["name"]}, Unique: {index["unique"]},'
-        f' Columns: {str(index["column_names"])}'
-    )
-
-
-def truncate_word(content: Any, *, length: int, suffix: str = "...") -> str:
-    """
-    Truncate a string to a certain number of words, based on the max string
-    length.
-    """
-
-    if not isinstance(content, str) or length <= 0:
-        return content
-
-    if len(content) <= length:
-        return content
-
-    return content[: length - len(suffix)].rsplit(" ", 1)[0] + suffix
-
-
-class SQLDatabase:
-    """SQLAlchemy wrapper around a database."""
-
-    def __init__(
-        self,
-        engine: Engine,
-        schema: Optional[str] = None,
-        metadata: Optional[MetaData] = None,
-        ignore_tables: Optional[List[str]] = None,
-        include_tables: Optional[List[str]] = None,
-        sample_rows_in_table_info: int = 3,
-        indexes_in_table_info: bool = False,
-        custom_table_info: Optional[dict] = None,
-        view_support: bool = False,
-        max_string_length: int = 300,
-        restricted_keywords: Optional[List[str]] = None,
-    ):
-        """Create engine from database URI."""
-        self._engine = engine
-        self._schema = schema
-        if include_tables and ignore_tables:
-            raise ValueError("Cannot specify both include_tables and ignore_tables")
-
-        self._inspector = inspect(self._engine)
-
-        # including view support by adding the views as well as tables to the all
-        # tables list if view_support is True
-        self._all_tables = set(
-            self._inspector.get_table_names(schema=schema)
-            + (self._inspector.get_view_names(schema=schema) if view_support else [])
-        )
-
-        self._include_tables = set(include_tables) if include_tables else set()
-        if self._include_tables:
-            missing_tables = self._include_tables - self._all_tables
-            if missing_tables:
-                raise ValueError(
-                    f"include_tables {missing_tables} not found in database"
-                )
-        self._ignore_tables = set(ignore_tables) if ignore_tables else set()
-        if self._ignore_tables:
-            missing_tables = self._ignore_tables - self._all_tables
-            if missing_tables:
-                raise ValueError(
-                    f"ignore_tables {missing_tables} not found in database"
-                )
-        usable_tables = self.get_usable_table_names()
-        self._usable_tables = set(usable_tables) if usable_tables else self._all_tables
-
-        if not isinstance(sample_rows_in_table_info, int):
-            raise TypeError("sample_rows_in_table_info must be an integer")
-
-        self._sample_rows_in_table_info = sample_rows_in_table_info
-        self._indexes_in_table_info = indexes_in_table_info
-
-        self._custom_table_info = custom_table_info
-        if self._custom_table_info:
-            if not isinstance(self._custom_table_info, dict):
-                raise TypeError(
-                    "table_info must be a dictionary with table names as keys and the "
-                    "desired table info as values"
-                )
-            # only keep the tables that are also present in the database
-            intersection = set(self._custom_table_info).intersection(self._all_tables)
-            self._custom_table_info = dict(
-                (table, self._custom_table_info[table])
-                for table in self._custom_table_info
-                if table in intersection
-            )
-
-        self._max_string_length = max_string_length
-
-        self._metadata = metadata or MetaData()
-        # including view support if view_support = true
-        self._metadata.reflect(
-            views=view_support,
-            bind=self._engine,
-            only=list(self._usable_tables),
-            schema=self._schema,
-        )
-
-        # Restricted keywords to not execute on database
-        self.restricted_keywords = restricted_keywords if restricted_keywords else []
-
-    @classmethod
-    def from_uri(
-        cls, database_uri: str, engine_args: Optional[dict] = None, **kwargs: Any
-    ) -> SQLDatabase:
-        """Construct a SQLAlchemy engine from URI."""
-        _engine_args = engine_args or {}
-        return cls(create_engine(database_uri, **_engine_args), **kwargs)
-
-    @classmethod
-    def from_databricks(
-        cls,
-        catalog: str,
-        schema: str,
-        host: Optional[str] = None,
-        api_token: Optional[str] = None,
-        warehouse_id: Optional[str] = None,
-        cluster_id: Optional[str] = None,
-        engine_args: Optional[dict] = None,
-        **kwargs: Any,
-    ) -> SQLDatabase:
-        """
-        Class method to create an SQLDatabase instance from a Databricks connection.
-        This method requires the 'databricks-sql-connector' package. If not installed,
-        it can be added using `pip install databricks-sql-connector`.
-
-        Args:
-            catalog (str): The catalog name in the Databricks database.
-            schema (str): The schema name in the catalog.
-            host (Optional[str]): The Databricks workspace hostname, excluding
-                'https://' part. If not provided, it attempts to fetch from the
-                environment variable 'DATABRICKS_HOST'. If still unavailable and if
-                running in a Databricks notebook, it defaults to the current workspace
-                hostname. Defaults to None.
-            api_token (Optional[str]): The Databricks personal access token for
-                accessing the Databricks SQL warehouse or the cluster. If not provided,
-                it attempts to fetch from 'DATABRICKS_TOKEN'. If still unavailable
-                and running in a Databricks notebook, a temporary token for the current
-                user is generated. Defaults to None.
-            warehouse_id (Optional[str]): The warehouse ID in the Databricks SQL. If
-                provided, the method configures the connection to use this warehouse.
-                Cannot be used with 'cluster_id'. Defaults to None.
-            cluster_id (Optional[str]): The cluster ID in the Databricks Runtime. If
-                provided, the method configures the connection to use this cluster.
-                Cannot be used with 'warehouse_id'. If running in a Databricks notebook
-                and both 'warehouse_id' and 'cluster_id' are None, it uses the ID of the
-                cluster the notebook is attached to. Defaults to None.
-            engine_args (Optional[dict]): The arguments to be used when connecting
-                Databricks. Defaults to None.
-            **kwargs (Any): Additional keyword arguments for the `from_uri` method.
-
-        Returns:
-            SQLDatabase: An instance of SQLDatabase configured with the provided
-                Databricks connection details.
-
-        Raises:
-            ValueError: If 'databricks-sql-connector' is not found, or if both
-                'warehouse_id' and 'cluster_id' are provided, or if neither
-                'warehouse_id' nor 'cluster_id' are provided and it's not executing
-                inside a Databricks notebook.
-        """
-        try:
-            from databricks import sql  # noqa: F401
-        except ImportError:
-            raise ValueError(
-                "databricks-sql-connector package not found, please install with"
-                " `pip install databricks-sql-connector`"
-            )
-        context = None
-        try:
-            from dbruntime.databricks_repl_context import get_context
-
-            context = get_context()
-        except ImportError:
-            pass
-
-        default_host = context.browserHostName if context else None
-        if host is None:
-            host = get_from_env("host", "DATABRICKS_HOST", default_host)
-
-        default_api_token = context.apiToken if context else None
-        if api_token is None:
-            api_token = get_from_env("api_token", "DATABRICKS_TOKEN", default_api_token)
-
-        if warehouse_id is None and cluster_id is None:
-            if context:
-                cluster_id = context.clusterId
-            else:
-                raise ValueError(
-                    "Need to provide either 'warehouse_id' or 'cluster_id'."
-                )
-
-        if warehouse_id and cluster_id:
-            raise ValueError("Can't have both 'warehouse_id' or 'cluster_id'.")
-
-        if warehouse_id:
-            http_path = f"/sql/1.0/warehouses/{warehouse_id}"
-        else:
-            http_path = f"/sql/protocolv1/o/0/{cluster_id}"
-
-        uri = (
-            f"databricks://token:{api_token}@{host}?"
-            f"http_path={http_path}&catalog={catalog}&schema={schema}"
-        )
-        return cls.from_uri(database_uri=uri, engine_args=engine_args, **kwargs)
-
-    @classmethod
-    def from_cnosdb(
-        cls,
-        url: str = "127.0.0.1:8902",
-        user: str = "root",
-        password: str = "",
-        tenant: str = "cnosdb",
-        database: str = "public",
-    ) -> SQLDatabase:
-        """
-        Class method to create an SQLDatabase instance from a CnosDB connection.
-        This method requires the 'cnos-connector' package. If not installed, it
-        can be added using `pip install cnos-connector`.
-
-        Args:
-            url (str): The HTTP connection host name and port number of the CnosDB
-                service, excluding "http://" or "https://", with a default value
-                of "127.0.0.1:8902".
-            user (str): The username used to connect to the CnosDB service, with a
-                default value of "root".
-            password (str): The password of the user connecting to the CnosDB service,
-                with a default value of "".
-            tenant (str): The name of the tenant used to connect to the CnosDB service,
-                with a default value of "cnosdb".
-            database (str): The name of the database in the CnosDB tenant.
-
-        Returns:
-            SQLDatabase: An instance of SQLDatabase configured with the provided
-            CnosDB connection details.
-        """
-        try:
-            from cnosdb_connector import make_cnosdb_langchain_uri
-
-            uri = make_cnosdb_langchain_uri(url, user, password, tenant, database)
-            return cls.from_uri(database_uri=uri)
-        except ImportError:
-            raise ValueError(
-                "cnos-connector package not found, please install with"
-                " `pip install cnos-connector`"
-            )
-
-    @property
-    def dialect(self) -> str:
-        """Return string representation of dialect to use."""
-        return self._engine.dialect.name
-
-    def get_usable_table_names(self) -> Iterable[str]:
-        """Get names of tables available."""
-        if self._include_tables:
-            return sorted(self._include_tables)
-        return sorted(self._all_tables - self._ignore_tables)
-
-    def get_table_names(self) -> Iterable[str]:
-        """Get names of tables available."""
-        warnings.warn(
-            "This method is deprecated - please use `get_usable_table_names`."
-        )
-        return self.get_usable_table_names()
-
-    @property
-    def table_info(self) -> str:
-        """Information about all tables in the database."""
-        return self.get_table_info()
-
-    def get_table_info(self, table_names: Optional[List[str]] = None) -> str:
-        """Get information about specified tables.
-
-        Follows best practices as specified in: Rajkumar et al, 2022
-        (https://arxiv.org/abs/2204.00498)
-
-        If `sample_rows_in_table_info`, the specified number of sample rows will be
-        appended to each table description. This can increase performance as
-        demonstrated in the paper.
-        """
-        all_table_names = self.get_usable_table_names()
-        if table_names is not None:
-            missing_tables = set(table_names).difference(all_table_names)
-            if missing_tables:
-                raise ValueError(f"table_names {missing_tables} not found in database")
-            all_table_names = table_names
-
-        meta_tables = [
-            tbl
-            for tbl in self._metadata.sorted_tables
-            if tbl.name in set(all_table_names)
-            and not (self.dialect == "sqlite" and tbl.name.startswith("sqlite_"))
-        ]
-
-        tables = []
-        for table in meta_tables:
-            if self._custom_table_info and table.name in self._custom_table_info:
-                tables.append(self._custom_table_info[table.name])
-                continue
-
-            # add create table command
-            create_table = str(CreateTable(table).compile(self._engine))
-            table_info = f"{create_table.rstrip()}"
-            has_extra_info = (
-                self._indexes_in_table_info or self._sample_rows_in_table_info
-            )
-            if has_extra_info:
-                table_info += "\n\n/*"
-            if self._indexes_in_table_info:
-                table_info += f"\n{self._get_table_indexes(table)}\n"
-            if self._sample_rows_in_table_info:
-                table_info += f"\n{self._get_sample_rows(table)}\n"
-            if has_extra_info:
-                table_info += "*/"
-            tables.append(table_info)
-        tables.sort()
-        final_str = "\n\n".join(tables)
-        return final_str
-
-    def _get_table_indexes(self, table: Table) -> str:
-        indexes = self._inspector.get_indexes(table.name)
-        indexes_formatted = "\n".join(map(_format_index, indexes))
-        return f"Table Indexes:\n{indexes_formatted}"
-
-    def _get_sample_rows(self, table: Table) -> str:
-        # build the select command
-        command = select(table).limit(self._sample_rows_in_table_info)
-
-        # save the columns in string format
-        columns_str = "\t".join([col.name for col in table.columns])
-
-        try:
-            # get the sample rows
-            with self._engine.connect() as connection:
-                sample_rows_result = connection.execute(command)  # type: ignore
-                # shorten values in the sample rows
-                sample_rows = list(
-                    map(lambda ls: [str(i)[:100] for i in ls], sample_rows_result)
-                )
-
-            # save the sample rows in string format
-            sample_rows_str = "\n".join(["\t".join(row) for row in sample_rows])
-
-        # in some dialects when there are no rows in the table a
-        # 'ProgrammingError' is returned
-        except ProgrammingError:
-            sample_rows_str = ""
-
-        return (
-            f"{self._sample_rows_in_table_info} rows from {table.name} table:\n"
-            f"{columns_str}\n"
-            f"{sample_rows_str}"
-        )
-
-    def _execute(self, command: str, fetch: Optional[str] = "all") -> Sequence:
-        """
-        Executes SQL command through underlying engine.
-
-        If the statement returns no rows, an empty list is returned.
-        """
-        with self._engine.begin() as connection:
-            if self._schema is not None:
-                if self.dialect == "snowflake":
-                    connection.exec_driver_sql(
-                        f"ALTER SESSION SET search_path='{self._schema}'"
-                    )
-                elif self.dialect == "bigquery":
-                    connection.exec_driver_sql(f"SET @@dataset_id='{self._schema}'")
-                elif self.dialect == "mssql":
-                    pass
-                else:  # postgresql and compatible dialects
-                    connection.exec_driver_sql(f"SET search_path TO {self._schema}")
-
-            if not self.detect_restricted_keywords(command):
-                cursor = connection.execute(text(command))
-            else:
-                raise PermissionError(
-                    f"Restricted keywords in the SQL '{command}' "
-                    f"Commands '{self.restricted_keywords}' are forbidden."
-                )
-            if cursor.returns_rows:
-                if fetch == "all":
-                    result = cursor.fetchall()
-                elif fetch == "one":
-                    result = cursor.fetchone()  # type: ignore
-                else:
-                    raise ValueError("Fetch parameter must be either 'one' or 'all'")
-                return result
-        return []
-
-    def detect_restricted_keywords(self, input_string: str) -> bool:
-        # List of restricted keywords
-        restricted_keywords = [keyword.lower() for keyword in self.restricted_keywords]
-
-        # Convert the input string to lowercase for case-insensitive matching
-        input_lower = input_string.lower()
-
-        # Check if any restricted keyword is present in the input string
-        for keyword in restricted_keywords:
-            if keyword in input_lower:
-                return True
-
-        return False
-
-    def run(self, command: str, fetch: str = "all") -> str:
-        """Execute a SQL command and return a string representing the results.
-
-        If the statement returns rows, a string of the results is returned.
-        If the statement returns no rows, an empty string is returned.
-        """
-        result = self._execute(command, fetch)
-        # Convert columns values to string to avoid issues with sqlalchemy
-        # truncating text
-        if not result:
-            return ""
-        elif isinstance(result, list):
-            res: Sequence = [
-                tuple(truncate_word(c, length=self._max_string_length) for c in r)
-                for r in result
-            ]
-        else:
-            res = tuple(
-                truncate_word(c, length=self._max_string_length) for c in result
-            )
-        return str(res)
-
-    def get_table_info_no_throw(self, table_names: Optional[List[str]] = None) -> str:
-        """Get information about specified tables.
-
-        Follows best practices as specified in: Rajkumar et al, 2022
-        (https://arxiv.org/abs/2204.00498)
-
-        If `sample_rows_in_table_info`, the specified number of sample rows will be
-        appended to each table description. This can increase performance as
-        demonstrated in the paper.
-        """
-        try:
-            return self.get_table_info(table_names)
-        except ValueError as e:
-            """Format the error message"""
-            return f"Error: {e}"
-
-    def run_no_throw(self, command: str, fetch: str = "all") -> str:
-        """Execute a SQL command and return a string representing the results.
-
-        If the statement returns rows, a string of the results is returned.
-        If the statement returns no rows, an empty string is returned.
-
-        If the statement throws an error, the error message is returned.
-        """
-        try:
-            return self.run(command, fetch)
-        except SQLAlchemyError as e:
-            """Format the error message"""
-            return f"Error: {e}"
-=======
-__all__ = ["truncate_word", "SQLDatabase"]
->>>>>>> a058c881
+__all__ = ["truncate_word", "SQLDatabase"]