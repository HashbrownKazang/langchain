--- conflicted
+++ resolved
@@ -1,226 +1,3 @@
 from langchain_community.utilities.serpapi import HiddenPrints, SerpAPIWrapper
 
-<<<<<<< HEAD
-Heavily borrowed from https://github.com/ofirpress/self-ask
-"""
-import os
-import sys
-from typing import Any, Dict, Optional, Tuple
-
-import aiohttp
-from langchain_core.pydantic_v1 import BaseModel, Extra, Field, root_validator
-
-from langchain.utils import get_from_dict_or_env
-
-
-class HiddenPrints:
-    """Context manager to hide prints."""
-
-    def __enter__(self) -> None:
-        """Open file to pipe stdout to."""
-        self._original_stdout = sys.stdout
-        sys.stdout = open(os.devnull, "w")
-
-    def __exit__(self, *_: Any) -> None:
-        """Close file that stdout was piped to."""
-        sys.stdout.close()
-        sys.stdout = self._original_stdout
-
-
-class SerpAPIWrapper(BaseModel):
-    """Wrapper around SerpAPI.
-
-    To use, you should have the ``google-search-results`` python package installed,
-    and the environment variable ``SERPAPI_API_KEY`` set with your API key, or pass
-    `serpapi_api_key` as a named parameter to the constructor.
-
-    Example:
-        .. code-block:: python
-
-            from langchain.utilities import SerpAPIWrapper
-            serpapi = SerpAPIWrapper()
-    """
-
-    search_engine: Any  #: :meta private:
-    params: dict = Field(
-        default={
-            "engine": "google",
-            "google_domain": "google.com",
-            "gl": "us",
-            "hl": "en",
-        }
-    )
-    serpapi_api_key: Optional[str] = None
-    aiosession: Optional[aiohttp.ClientSession] = None
-
-    class Config:
-        """Configuration for this pydantic object."""
-
-        extra = Extra.forbid
-        arbitrary_types_allowed = True
-
-    @root_validator()
-    def validate_environment(cls, values: Dict) -> Dict:
-        """Validate that api key and python package exists in environment."""
-        serpapi_api_key = get_from_dict_or_env(
-            values, "serpapi_api_key", "SERPAPI_API_KEY"
-        )
-        values["serpapi_api_key"] = serpapi_api_key
-        try:
-            from serpapi import GoogleSearch
-
-            values["search_engine"] = GoogleSearch
-        except ImportError:
-            raise ValueError(
-                "Could not import serpapi python package. "
-                "Please install it with `pip install google-search-results`."
-            )
-        return values
-
-    async def arun(self, query: str, **kwargs: Any) -> str:
-        """Run query through SerpAPI and parse result async."""
-        return self._process_response(await self.aresults(query))
-
-    def run(self, query: str, **kwargs: Any) -> str:
-        """Run query through SerpAPI and parse result."""
-        return self._process_response(self.results(query))
-
-    def results(self, query: str) -> dict:
-        """Run query through SerpAPI and return the raw result."""
-        params = self.get_params(query)
-        with HiddenPrints():
-            search = self.search_engine(params)
-            res = search.get_dict()
-        return res
-
-    async def aresults(self, query: str) -> dict:
-        """Use aiohttp to run query through SerpAPI and return the results async."""
-
-        def construct_url_and_params() -> Tuple[str, Dict[str, str]]:
-            params = self.get_params(query)
-            params["source"] = "python"
-            if self.serpapi_api_key:
-                params["serp_api_key"] = self.serpapi_api_key
-            params["output"] = "json"
-            url = "https://serpapi.com/search"
-            return url, params
-
-        url, params = construct_url_and_params()
-        if not self.aiosession:
-            async with aiohttp.ClientSession() as session:
-                async with session.get(url, params=params) as response:
-                    res = await response.json()
-        else:
-            async with self.aiosession.get(url, params=params) as response:
-                res = await response.json()
-
-        return res
-
-    def get_params(self, query: str) -> Dict[str, str]:
-        """Get parameters for SerpAPI."""
-        _params = {
-            "api_key": self.serpapi_api_key,
-            "q": query,
-        }
-        params = {**self.params, **_params}
-        return params
-
-    @staticmethod
-    def _process_response(res: dict) -> str:
-        """Process response from SerpAPI."""
-        if "error" in res.keys():
-            raise ValueError(f"Got error from SerpAPI: {res['error']}")
-        if "answer_box_list" in res.keys():
-            res["answer_box"] = res["answer_box_list"]
-        if "answer_box" in res.keys():
-            answer_box = res["answer_box"]
-            if isinstance(answer_box, list):
-                answer_box = answer_box[0]
-            if "result" in answer_box.keys():
-                return answer_box["result"]
-            elif "answer" in answer_box.keys():
-                return answer_box["answer"]
-            elif "snippet" in answer_box.keys():
-                return answer_box["snippet"]
-            elif "snippet_highlighted_words" in answer_box.keys():
-                return answer_box["snippet_highlighted_words"]
-            else:
-                answer = {}
-                for key, value in answer_box.items():
-                    if not isinstance(value, (list, dict)) and not (
-                        isinstance(value, str) and value.startswith("http")
-                    ):
-                        answer[key] = value
-                return str(answer)
-        elif "events_results" in res.keys():
-            return res["events_results"][:10]
-        elif "sports_results" in res.keys():
-            return res["sports_results"]
-        elif "top_stories" in res.keys():
-            return res["top_stories"]
-        elif "news_results" in res.keys():
-            return res["news_results"]
-        elif "jobs_results" in res.keys() and "jobs" in res["jobs_results"].keys():
-            return res["jobs_results"]["jobs"]
-        elif (
-            "shopping_results" in res.keys()
-            and "title" in res["shopping_results"][0].keys()
-        ):
-            toret = res["shopping_results"][:3]
-        elif (
-            "knowledge_graph" in res.keys()
-            and "description" in res["knowledge_graph"].keys()
-        ):
-            toret = res["knowledge_graph"]["description"]
-        elif "snippet" in res["organic_results"][0].keys():
-            toret = res["organic_results"][0]["snippet"]
-        elif "link" in res["organic_results"][0].keys():
-            toret = res["organic_results"][0]["link"]
-        elif (
-            "images_results" in res.keys()
-            and "thumbnail" in res["images_results"][0].keys()
-        ):
-            return str([item["thumbnail"] for item in res["images_results"][:10]])
-
-        snippets = []
-        if "knowledge_graph" in res.keys():
-            knowledge_graph = res["knowledge_graph"]
-            title = knowledge_graph["title"] if "title" in knowledge_graph else ""
-            if "description" in knowledge_graph.keys():
-                snippets.append(knowledge_graph["description"])
-            for key, value in knowledge_graph.items():
-                if (
-                    isinstance(key, str)
-                    and isinstance(value, str)
-                    and key not in ["title", "description"]
-                    and not key.endswith("_stick")
-                    and not key.endswith("_link")
-                    and not value.startswith("http")
-                ):
-                    snippets.append(f"{title} {key}: {value}.")
-
-        for organic_result in res.get("organic_results", []):
-            if "snippet" in organic_result.keys():
-                snippets.append(organic_result["snippet"])
-            elif "snippet_highlighted_words" in organic_result.keys():
-                snippets.append(organic_result["snippet_highlighted_words"])
-            elif "rich_snippet" in organic_result.keys():
-                snippets.append(organic_result["rich_snippet"])
-            elif "rich_snippet_table" in organic_result.keys():
-                snippets.append(organic_result["rich_snippet_table"])
-            elif "link" in organic_result.keys():
-                snippets.append(organic_result["link"])
-
-        if "buying_guide" in res.keys():
-            snippets.append(res["buying_guide"])
-        if "local_results" in res.keys() and "places" in res["local_results"].keys():
-            snippets.append(res["local_results"]["places"])
-
-        if len(snippets) > 0:
-            return str(snippets)
-        else:
-            toret = "No good search result found"
-        return toret
-=======
-__all__ = ["HiddenPrints", "SerpAPIWrapper"]
->>>>>>> b9ef92f2
+__all__ = ["HiddenPrints", "SerpAPIWrapper"]