<<<<<<< HEAD
from typing import List, Sequence
=======
import hashlib
from typing import List
>>>>>>> 6b007e28

import numpy as np
from pydantic import BaseModel

from langchain.callbacks.manager import (
    CallbackManagerForEmbeddingsRun,
)
from langchain.embeddings.base import Embeddings


class FakeEmbeddings(Embeddings, BaseModel):
    """Fake embedding model."""

    size: int
    """The size of the embedding vector."""

    def _get_embedding(self) -> List[float]:
        return list(np.random.normal(size=self.size))

    def _embed_documents(
        self,
        texts: List[str],
        *,
        run_managers: Sequence[CallbackManagerForEmbeddingsRun],
    ) -> List[List[float]]:
        return [self._get_embedding() for _ in texts]

<<<<<<< HEAD
    def _embed_query(
        self,
        text: str,
        *,
        run_manager: CallbackManagerForEmbeddingsRun,
    ) -> List[float]:
        """Embed query text."""
        return self._get_embedding()
=======
    def embed_query(self, text: str) -> List[float]:
        return self._get_embedding()


class DeterministicFakeEmbedding(Embeddings, BaseModel):
    """
    Fake embedding model that always returns
    the same embedding vector for the same text.
    """

    size: int
    """The size of the embedding vector."""

    def _get_embedding(self, seed: int) -> List[float]:
        # set the seed for the random generator
        np.random.seed(seed)
        return list(np.random.normal(size=self.size))

    def _get_seed(self, text: str) -> int:
        """
        Get a seed for the random generator, using the hash of the text.
        """
        return int(hashlib.sha256(text.encode("utf-8")).hexdigest(), 16) % 10**8

    def embed_documents(self, texts: List[str]) -> List[List[float]]:
        return [self._get_embedding(seed=self._get_seed(_)) for _ in texts]

    def embed_query(self, text: str) -> List[float]:
        return self._get_embedding(seed=self._get_seed(text))
>>>>>>> 6b007e28
<|MERGE_RESOLUTION|>--- conflicted
+++ resolved
@@ -1,16 +1,10 @@
-<<<<<<< HEAD
+import hashlib
 from typing import List, Sequence
-=======
-import hashlib
-from typing import List
->>>>>>> 6b007e28
 
 import numpy as np
 from pydantic import BaseModel
 
-from langchain.callbacks.manager import (
-    CallbackManagerForEmbeddingsRun,
-)
+from langchain.callbacks.manager import CallbackManagerForEmbeddingsRun
 from langchain.embeddings.base import Embeddings
 
 
@@ -31,7 +25,6 @@
     ) -> List[List[float]]:
         return [self._get_embedding() for _ in texts]
 
-<<<<<<< HEAD
     def _embed_query(
         self,
         text: str,
@@ -39,9 +32,6 @@
         run_manager: CallbackManagerForEmbeddingsRun,
     ) -> List[float]:
         """Embed query text."""
-        return self._get_embedding()
-=======
-    def embed_query(self, text: str) -> List[float]:
         return self._get_embedding()
 
 
@@ -65,9 +55,15 @@
         """
         return int(hashlib.sha256(text.encode("utf-8")).hexdigest(), 16) % 10**8
 
-    def embed_documents(self, texts: List[str]) -> List[List[float]]:
+    def _embed_documents(
+        self,
+        texts: List[str],
+        *,
+        run_managers: Sequence[CallbackManagerForEmbeddingsRun],
+    ) -> List[List[float]]:
         return [self._get_embedding(seed=self._get_seed(_)) for _ in texts]
 
-    def embed_query(self, text: str) -> List[float]:
-        return self._get_embedding(seed=self._get_seed(text))
->>>>>>> 6b007e28
+    def _embed_query(
+        self, text: str, *, run_manager: CallbackManagerForEmbeddingsRun
+    ) -> List[float]:
+        return self._get_embedding(seed=self._get_seed(text))