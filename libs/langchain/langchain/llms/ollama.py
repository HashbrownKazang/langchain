import json
from typing import Any, Dict, Iterator, List, Mapping, Optional

import requests

from langchain.callbacks.manager import CallbackManagerForLLMRun
from langchain.llms.base import BaseLLM
from langchain.pydantic_v1 import Extra
from langchain.schema import LLMResult
from langchain.schema.language_model import BaseLanguageModel
from langchain.schema.output import GenerationChunk


def _stream_response_to_generation_chunk(
    stream_response: str,
) -> GenerationChunk:
    """Convert a stream response to a generation chunk."""
    parsed_response = json.loads(stream_response)
    generation_info = parsed_response if parsed_response.get("done") is True else None
    return GenerationChunk(
        text=parsed_response.get("response", ""), generation_info=generation_info
    )


class _OllamaCommon(BaseLanguageModel):
    base_url: str = "http://localhost:11434"
    """Base url the model is hosted under."""

    model: str = "llama2"
    """Model name to use."""

    mirostat: Optional[int] = None
    """Enable Mirostat sampling for controlling perplexity.
    (default: 0, 0 = disabled, 1 = Mirostat, 2 = Mirostat 2.0)"""

    mirostat_eta: Optional[float] = None
    """Influences how quickly the algorithm responds to feedback
    from the generated text. A lower learning rate will result in
    slower adjustments, while a higher learning rate will make
    the algorithm more responsive. (Default: 0.1)"""

    mirostat_tau: Optional[float] = None
    """Controls the balance between coherence and diversity
    of the output. A lower value will result in more focused and
    coherent text. (Default: 5.0)"""

    num_ctx: Optional[int] = None
    """Sets the size of the context window used to generate the
    next token. (Default: 2048)	"""

    num_gpu: Optional[int] = None
    """The number of GPUs to use. On macOS it defaults to 1 to
    enable metal support, 0 to disable."""

    num_thread: Optional[int] = None
    """Sets the number of threads to use during computation.
    By default, Ollama will detect this for optimal performance.
    It is recommended to set this value to the number of physical
    CPU cores your system has (as opposed to the logical number of cores)."""

    repeat_last_n: Optional[int] = None
    """Sets how far back for the model to look back to prevent
    repetition. (Default: 64, 0 = disabled, -1 = num_ctx)"""

    repeat_penalty: Optional[float] = None
    """Sets how strongly to penalize repetitions. A higher value (e.g., 1.5)
    will penalize repetitions more strongly, while a lower value (e.g., 0.9)
    will be more lenient. (Default: 1.1)"""

    temperature: Optional[float] = None
    """The temperature of the model. Increasing the temperature will
    make the model answer more creatively. (Default: 0.8)"""

    stop: Optional[List[str]] = None
    """Sets the stop tokens to use."""

    tfs_z: Optional[float] = None
    """Tail free sampling is used to reduce the impact of less probable
    tokens from the output. A higher value (e.g., 2.0) will reduce the
    impact more, while a value of 1.0 disables this setting. (default: 1)"""

    top_k: Optional[int] = None
    """Reduces the probability of generating nonsense. A higher value (e.g. 100)
    will give more diverse answers, while a lower value (e.g. 10)
    will be more conservative. (Default: 40)"""

    top_p: Optional[int] = None
    """Works together with top-k. A higher value (e.g., 0.95) will lead
    to more diverse text, while a lower value (e.g., 0.5) will
    generate more focused and conservative text. (Default: 0.9)"""

    system: Optional[str] = None
    """system prompt (overrides what is defined in the Modelfile)"""

    template: Optional[str] = None
    """full prompt or prompt template (overrides what is defined in the Modelfile)"""

    @property
    def _default_params(self) -> Dict[str, Any]:
        """Get the default parameters for calling Ollama."""
        return {
            "model": self.model,
            "options": {
                "mirostat": self.mirostat,
                "mirostat_eta": self.mirostat_eta,
                "mirostat_tau": self.mirostat_tau,
                "num_ctx": self.num_ctx,
                "num_gpu": self.num_gpu,
                "num_thread": self.num_thread,
                "repeat_last_n": self.repeat_last_n,
                "repeat_penalty": self.repeat_penalty,
                "temperature": self.temperature,
                "stop": self.stop,
                "tfs_z": self.tfs_z,
                "top_k": self.top_k,
                "top_p": self.top_p,
            },
            "system": self.system,
            "template": self.template,
        }

    @property
    def _identifying_params(self) -> Mapping[str, Any]:
        """Get the identifying parameters."""
        return {**{"model": self.model}, **self._default_params}

    def _create_stream(
        self,
        prompt: str,
        stop: Optional[List[str]] = None,
        **kwargs: Any,
    ) -> Iterator[str]:
        if self.stop is not None and stop is not None:
            raise ValueError("`stop` found in both the input and default params.")
        elif self.stop is not None:
            stop = self.stop
        elif stop is None:
            stop = []
<<<<<<< HEAD
        params = {**self._default_params, **kwargs}
        params["options"]["stop"] = stop
=======

        params = self._default_params

        if "model" in kwargs:
            params["model"] = kwargs["model"]

        if "options" in kwargs:
            params["options"] = kwargs["options"]
        else:
            params["options"] = {
                **params["options"],
                "stop": stop,
                **kwargs,
            }

>>>>>>> 18eca10e
        response = requests.post(
            url=f"{self.base_url}/api/generate/",
            headers={"Content-Type": "application/json"},
            json={"prompt": prompt, **params},
            stream=True,
        )
        response.encoding = "utf-8"
        if response.status_code != 200:
            optional_detail = response.json().get("error")
            raise ValueError(
                f"Ollama call failed with status code {response.status_code}."
                f" Details: {optional_detail}"
            )
        return response.iter_lines(decode_unicode=True)

    def _stream_with_aggregation(
        self,
        prompt: str,
        stop: Optional[List[str]] = None,
        run_manager: Optional[CallbackManagerForLLMRun] = None,
        verbose: bool = False,
        **kwargs: Any,
    ) -> GenerationChunk:
        final_chunk: Optional[GenerationChunk] = None
        for stream_resp in self._create_stream(prompt, stop, **kwargs):
            if stream_resp:
                chunk = _stream_response_to_generation_chunk(stream_resp)
                if final_chunk is None:
                    final_chunk = chunk
                else:
                    final_chunk += chunk
                if run_manager:
                    run_manager.on_llm_new_token(
                        chunk.text,
                        verbose=verbose,
                    )
        if final_chunk is None:
            raise ValueError("No data received from Ollama stream.")

        return final_chunk


class Ollama(BaseLLM, _OllamaCommon):
    """Ollama locally runs large language models.

    To use, follow the instructions at https://ollama.ai/.

    Example:
        .. code-block:: python

            from langchain.llms import Ollama
            ollama = Ollama(model="llama2")
    """

    class Config:
        """Configuration for this pydantic object."""

        extra = Extra.forbid

    @property
    def _llm_type(self) -> str:
        """Return type of llm."""
        return "ollama-llm"

    def _generate(
        self,
        prompts: List[str],
        stop: Optional[List[str]] = None,
        run_manager: Optional[CallbackManagerForLLMRun] = None,
        **kwargs: Any,
    ) -> LLMResult:
        """Call out to Ollama's generate endpoint.

        Args:
            prompt: The prompt to pass into the model.
            stop: Optional list of stop words to use when generating.

        Returns:
            The string generated by the model.

        Example:
            .. code-block:: python

                response = ollama("Tell me a joke.")
        """
        # TODO: add caching here.
        generations = []
        for prompt in prompts:
            final_chunk = super()._stream_with_aggregation(
                prompt,
                stop=stop,
                run_manager=run_manager,
                verbose=self.verbose,
                **kwargs,
            )
            generations.append([final_chunk])
        return LLMResult(generations=generations)

    def _stream(
        self,
        prompt: str,
        stop: Optional[List[str]] = None,
        run_manager: Optional[CallbackManagerForLLMRun] = None,
        **kwargs: Any,
    ) -> Iterator[GenerationChunk]:
        for stream_resp in self._create_stream(prompt, stop, **kwargs):
            if stream_resp:
                chunk = _stream_response_to_generation_chunk(stream_resp)
                yield chunk
                if run_manager:
                    run_manager.on_llm_new_token(
                        chunk.text,
                        verbose=self.verbose,
                    )<|MERGE_RESOLUTION|>--- conflicted
+++ resolved
@@ -136,10 +136,6 @@
             stop = self.stop
         elif stop is None:
             stop = []
-<<<<<<< HEAD
-        params = {**self._default_params, **kwargs}
-        params["options"]["stop"] = stop
-=======
 
         params = self._default_params
 
@@ -155,7 +151,6 @@
                 **kwargs,
             }
 
->>>>>>> 18eca10e
         response = requests.post(
             url=f"{self.base_url}/api/generate/",
             headers={"Content-Type": "application/json"},
