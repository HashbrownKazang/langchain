--- conflicted
+++ resolved
@@ -1,294 +1,5 @@
 from langchain_community.llms.huggingface_text_gen_inference import (
     HuggingFaceTextGenInference,
 )
-<<<<<<< HEAD
-from langchain.llms.base import LLM
-
-logger = logging.getLogger(__name__)
-
-
-class HuggingFaceTextGenInference(LLM):
-    """
-    HuggingFace text generation API.
-
-    To use, you should have the `text-generation` python package installed and
-    a text-generation server running.
-
-    Example:
-        .. code-block:: python
-
-            # Basic Example (no streaming)
-            llm = HuggingFaceTextGenInference(
-                inference_server_url="http://localhost:8010/",
-                max_new_tokens=512,
-                top_k=10,
-                top_p=0.95,
-                typical_p=0.95,
-                temperature=0.01,
-                repetition_penalty=1.03,
-            )
-            print(llm("What is Deep Learning?"))
-
-            # Streaming response example
-            from langchain.callbacks import streaming_stdout
-
-            callbacks = [streaming_stdout.StreamingStdOutCallbackHandler()]
-            llm = HuggingFaceTextGenInference(
-                inference_server_url="http://localhost:8010/",
-                max_new_tokens=512,
-                top_k=10,
-                top_p=0.95,
-                typical_p=0.95,
-                temperature=0.01,
-                repetition_penalty=1.03,
-                callbacks=callbacks,
-                streaming=True
-            )
-            print(llm("What is Deep Learning?"))
-
-    """
-
-    max_new_tokens: int = 512
-    """Maximum number of generated tokens"""
-    top_k: Optional[int] = None
-    """The number of highest probability vocabulary tokens to keep for
-    top-k-filtering."""
-    top_p: Optional[float] = 0.95
-    """If set to < 1, only the smallest set of most probable tokens with probabilities
-    that add up to `top_p` or higher are kept for generation."""
-    typical_p: Optional[float] = 0.95
-    """Typical Decoding mass. See [Typical Decoding for Natural Language
-    Generation](https://arxiv.org/abs/2202.00666) for more information."""
-    temperature: Optional[float] = 0.8
-    """The value used to module the logits distribution."""
-    repetition_penalty: Optional[float] = None
-    """The parameter for repetition penalty. 1.0 means no penalty.
-    See [this paper](https://arxiv.org/pdf/1909.05858.pdf) for more details."""
-    return_full_text: bool = False
-    """Whether to prepend the prompt to the generated text"""
-    truncate: Optional[int] = None
-    """Truncate inputs tokens to the given size"""
-    stop_sequences: List[str] = Field(default_factory=list)
-    """Stop generating tokens if a member of `stop_sequences` is generated"""
-    seed: Optional[int] = None
-    """Random sampling seed"""
-    inference_server_url: str = ""
-    """text-generation-inference instance base url"""
-    timeout: int = 120
-    """Timeout in seconds"""
-    streaming: bool = False
-    """Whether to generate a stream of tokens asynchronously"""
-    do_sample: bool = False
-    """Activate logits sampling"""
-    watermark: bool = False
-    """Watermarking with [A Watermark for Large Language Models]
-    (https://arxiv.org/abs/2301.10226)"""
-    server_kwargs: Dict[str, Any] = Field(default_factory=dict)
-    """Holds any text-generation-inference server parameters not explicitly specified"""
-    model_kwargs: Dict[str, Any] = Field(default_factory=dict)
-    """Holds any model parameters valid for `call` not explicitly specified"""
-    client: Any
-    async_client: Any
-
-    class Config:
-        """Configuration for this pydantic object."""
-
-        extra = Extra.forbid
-
-    @root_validator(pre=True)
-    def build_extra(cls, values: Dict[str, Any]) -> Dict[str, Any]:
-        """Build extra kwargs from additional params that were passed in."""
-        all_required_field_names = get_pydantic_field_names(cls)
-        extra = values.get("model_kwargs", {})
-        for field_name in list(values):
-            if field_name in extra:
-                raise ValueError(f"Found {field_name} supplied twice.")
-            if field_name not in all_required_field_names:
-                logger.warning(
-                    f"""WARNING! {field_name} is not default parameter.
-                    {field_name} was transferred to model_kwargs.
-                    Please confirm that {field_name} is what you intended."""
-                )
-                extra[field_name] = values.pop(field_name)
-
-        invalid_model_kwargs = all_required_field_names.intersection(extra.keys())
-        if invalid_model_kwargs:
-            raise ValueError(
-                f"Parameters {invalid_model_kwargs} should be specified explicitly. "
-                f"Instead they were passed in as part of `model_kwargs` parameter."
-            )
-
-        values["model_kwargs"] = extra
-        return values
-
-    @root_validator()
-    def validate_environment(cls, values: Dict) -> Dict:
-        """Validate that python package exists in environment."""
-
-        try:
-            import text_generation
-
-            values["client"] = text_generation.Client(
-                values["inference_server_url"],
-                timeout=values["timeout"],
-                **values["server_kwargs"],
-            )
-            values["async_client"] = text_generation.AsyncClient(
-                values["inference_server_url"],
-                timeout=values["timeout"],
-                **values["server_kwargs"],
-            )
-        except ImportError:
-            raise ImportError(
-                "Could not import text_generation python package. "
-                "Please install it with `pip install text_generation`."
-            )
-        return values
-
-    @property
-    def _llm_type(self) -> str:
-        """Return type of llm."""
-        return "huggingface_textgen_inference"
-
-    @property
-    def _default_params(self) -> Dict[str, Any]:
-        """Get the default parameters for calling text generation inference API."""
-        return {
-            "max_new_tokens": self.max_new_tokens,
-            "top_k": self.top_k,
-            "top_p": self.top_p,
-            "typical_p": self.typical_p,
-            "temperature": self.temperature,
-            "repetition_penalty": self.repetition_penalty,
-            "truncate": self.truncate,
-            "stop_sequences": self.stop_sequences,
-            "seed": self.seed,
-            "do_sample": self.do_sample,
-            "watermark": self.watermark,
-            **self.model_kwargs,
-        }
-
-    def _invocation_params(
-        self, runtime_stop: Optional[List[str]], **kwargs: Any
-    ) -> Dict[str, Any]:
-        params = {**self._default_params, **kwargs}
-        params["stop_sequences"] = params["stop_sequences"] + (runtime_stop or [])
-        return params
-
-    def _call(
-        self,
-        prompt: str,
-        stop: Optional[List[str]] = None,
-        run_manager: Optional[CallbackManagerForLLMRun] = None,
-        **kwargs: Any,
-    ) -> str:
-        if self.streaming:
-            completion = ""
-            for chunk in self._stream(prompt, stop, run_manager, **kwargs):
-                completion += chunk.text
-            return completion
-
-        invocation_params = self._invocation_params(stop, **kwargs)
-        res = self.client.generate(prompt, **invocation_params)
-        # remove stop sequences from the end of the generated text
-        for stop_seq in invocation_params["stop_sequences"]:
-            if stop_seq in res.generated_text:
-                res.generated_text = res.generated_text[
-                    : res.generated_text.index(stop_seq)
-                ]
-        return res.generated_text
-
-    async def _acall(
-        self,
-        prompt: str,
-        stop: Optional[List[str]] = None,
-        run_manager: Optional[AsyncCallbackManagerForLLMRun] = None,
-        **kwargs: Any,
-    ) -> str:
-        if self.streaming:
-            completion = ""
-            async for chunk in self._astream(prompt, stop, run_manager, **kwargs):
-                completion += chunk.text
-            return completion
-
-        invocation_params = self._invocation_params(stop, **kwargs)
-        res = await self.async_client.generate(prompt, **invocation_params)
-        # remove stop sequences from the end of the generated text
-        for stop_seq in invocation_params["stop_sequences"]:
-            if stop_seq in res.generated_text:
-                res.generated_text = res.generated_text[
-                    : res.generated_text.index(stop_seq)
-                ]
-        return res.generated_text
-
-    def _stream(
-        self,
-        prompt: str,
-        stop: Optional[List[str]] = None,
-        run_manager: Optional[CallbackManagerForLLMRun] = None,
-        **kwargs: Any,
-    ) -> Iterator[GenerationChunk]:
-        invocation_params = self._invocation_params(stop, **kwargs)
-
-        for res in self.client.generate_stream(prompt, **invocation_params):
-            # identify stop sequence in generated text, if any
-            stop_seq_found: Optional[str] = None
-            for stop_seq in invocation_params["stop_sequences"]:
-                if stop_seq in res.token.text:
-                    stop_seq_found = stop_seq
-
-            # identify text to yield
-            text: Optional[str] = None
-            if res.token.special:
-                text = None
-            elif stop_seq_found:
-                text = res.token.text[: res.token.text.index(stop_seq_found)]
-            else:
-                text = res.token.text
-
-            # yield text, if any
-            if text:
-                chunk = GenerationChunk(text=text)
-                yield chunk
-                if run_manager:
-                    run_manager.on_llm_new_token(chunk.text)
-
-            # break if stop sequence found
-            if stop_seq_found:
-                break
-
-    async def _astream(
-        self,
-        prompt: str,
-        stop: Optional[List[str]] = None,
-        run_manager: Optional[AsyncCallbackManagerForLLMRun] = None,
-        **kwargs: Any,
-    ) -> AsyncIterator[GenerationChunk]:
-        invocation_params = self._invocation_params(stop, **kwargs)
-
-        async for res in self.async_client.generate_stream(prompt, **invocation_params):
-            # identify stop sequence in generated text, if any
-            stop_seq_found: Optional[str] = None
-            for stop_seq in invocation_params["stop_sequences"]:
-                if stop_seq in res.token.text:
-                    stop_seq_found = stop_seq
-
-            # identify text to yield
-            text: Optional[str] = None
-            if res.token.special:
-                text = None
-            elif stop_seq_found:
-                text = res.token.text[: res.token.text.index(stop_seq_found)]
-            else:
-                text = res.token.text
-
-            # yield text, if any
-            if text:
-                chunk = GenerationChunk(text=text)
-                yield chunk
-                if run_manager:
-                    await run_manager.on_llm_new_token(chunk.text)
-=======
->>>>>>> b9ef92f2
 
 __all__ = ["HuggingFaceTextGenInference"]