from langchain_community.llms.textgen import TextGen

<<<<<<< HEAD
import requests
from langchain_core.outputs import GenerationChunk
from langchain_core.pydantic_v1 import Field

from langchain.callbacks.manager import (
    AsyncCallbackManagerForLLMRun,
    CallbackManagerForLLMRun,
)
from langchain.llms.base import LLM

logger = logging.getLogger(__name__)


class TextGen(LLM):
    """text-generation-webui models.

    To use, you should have the text-generation-webui installed, a model loaded,
    and --api added as a command-line option.

    Suggested installation, use one-click installer for your OS:
    https://github.com/oobabooga/text-generation-webui#one-click-installers

    Parameters below taken from text-generation-webui api example:
    https://github.com/oobabooga/text-generation-webui/blob/main/api-examples/api-example.py

    Example:
        .. code-block:: python

            from langchain.llms import TextGen
            llm = TextGen(model_url="http://localhost:8500")
    """

    model_url: str
    """The full URL to the textgen webui including http[s]://host:port """

    preset: Optional[str] = None
    """The preset to use in the textgen webui """

    max_new_tokens: Optional[int] = 250
    """The maximum number of tokens to generate."""

    do_sample: bool = Field(True, alias="do_sample")
    """Do sample"""

    temperature: Optional[float] = 1.3
    """Primary factor to control randomness of outputs. 0 = deterministic
    (only the most likely token is used). Higher value = more randomness."""

    top_p: Optional[float] = 0.1
    """If not set to 1, select tokens with probabilities adding up to less than this
    number. Higher value = higher range of possible random results."""

    typical_p: Optional[float] = 1
    """If not set to 1, select only tokens that are at least this much more likely to
    appear than random tokens, given the prior text."""

    epsilon_cutoff: Optional[float] = 0  # In units of 1e-4
    """Epsilon cutoff"""

    eta_cutoff: Optional[float] = 0  # In units of 1e-4
    """ETA cutoff"""

    repetition_penalty: Optional[float] = 1.18
    """Exponential penalty factor for repeating prior tokens. 1 means no penalty,
    higher value = less repetition, lower value = more repetition."""

    top_k: Optional[float] = 40
    """Similar to top_p, but select instead only the top_k most likely tokens.
    Higher value = higher range of possible random results."""

    min_length: Optional[int] = 0
    """Minimum generation length in tokens."""

    no_repeat_ngram_size: Optional[int] = 0
    """If not set to 0, specifies the length of token sets that are completely blocked
    from repeating at all. Higher values = blocks larger phrases,
    lower values = blocks words or letters from repeating.
    Only 0 or high values are a good idea in most cases."""

    num_beams: Optional[int] = 1
    """Number of beams"""

    penalty_alpha: Optional[float] = 0
    """Penalty Alpha"""

    length_penalty: Optional[float] = 1
    """Length Penalty"""

    early_stopping: bool = Field(False, alias="early_stopping")
    """Early stopping"""

    seed: int = Field(-1, alias="seed")
    """Seed (-1 for random)"""

    add_bos_token: bool = Field(True, alias="add_bos_token")
    """Add the bos_token to the beginning of prompts.
    Disabling this can make the replies more creative."""

    truncation_length: Optional[int] = 2048
    """Truncate the prompt up to this length. The leftmost tokens are removed if
    the prompt exceeds this length. Most models require this to be at most 2048."""

    ban_eos_token: bool = Field(False, alias="ban_eos_token")
    """Ban the eos_token. Forces the model to never end the generation prematurely."""

    skip_special_tokens: bool = Field(True, alias="skip_special_tokens")
    """Skip special tokens. Some specific models need this unset."""

    stopping_strings: Optional[List[str]] = []
    """A list of strings to stop generation when encountered."""

    streaming: bool = False
    """Whether to stream the results, token by token."""

    @property
    def _default_params(self) -> Dict[str, Any]:
        """Get the default parameters for calling textgen."""
        return {
            "max_new_tokens": self.max_new_tokens,
            "do_sample": self.do_sample,
            "temperature": self.temperature,
            "top_p": self.top_p,
            "typical_p": self.typical_p,
            "epsilon_cutoff": self.epsilon_cutoff,
            "eta_cutoff": self.eta_cutoff,
            "repetition_penalty": self.repetition_penalty,
            "top_k": self.top_k,
            "min_length": self.min_length,
            "no_repeat_ngram_size": self.no_repeat_ngram_size,
            "num_beams": self.num_beams,
            "penalty_alpha": self.penalty_alpha,
            "length_penalty": self.length_penalty,
            "early_stopping": self.early_stopping,
            "seed": self.seed,
            "add_bos_token": self.add_bos_token,
            "truncation_length": self.truncation_length,
            "ban_eos_token": self.ban_eos_token,
            "skip_special_tokens": self.skip_special_tokens,
            "stopping_strings": self.stopping_strings,
        }

    @property
    def _identifying_params(self) -> Dict[str, Any]:
        """Get the identifying parameters."""
        return {**{"model_url": self.model_url}, **self._default_params}

    @property
    def _llm_type(self) -> str:
        """Return type of llm."""
        return "textgen"

    def _get_parameters(self, stop: Optional[List[str]] = None) -> Dict[str, Any]:
        """
        Performs sanity check, preparing parameters in format needed by textgen.

        Args:
            stop (Optional[List[str]]): List of stop sequences for textgen.

        Returns:
            Dictionary containing the combined parameters.
        """

        # Raise error if stop sequences are in both input and default params
        # if self.stop and stop is not None:
        if self.stopping_strings and stop is not None:
            raise ValueError("`stop` found in both the input and default params.")

        if self.preset is None:
            params = self._default_params
        else:
            params = {"preset": self.preset}

        # then sets it as configured, or default to an empty list:
        params["stopping_strings"] = self.stopping_strings or stop or []

        return params

    def _call(
        self,
        prompt: str,
        stop: Optional[List[str]] = None,
        run_manager: Optional[CallbackManagerForLLMRun] = None,
        **kwargs: Any,
    ) -> str:
        """Call the textgen web API and return the output.

        Args:
            prompt: The prompt to use for generation.
            stop: A list of strings to stop generation when encountered.

        Returns:
            The generated text.

        Example:
            .. code-block:: python

                from langchain.llms import TextGen
                llm = TextGen(model_url="http://localhost:5000")
                llm("Write a story about llamas.")
        """
        if self.streaming:
            combined_text_output = ""
            for chunk in self._stream(
                prompt=prompt, stop=stop, run_manager=run_manager, **kwargs
            ):
                combined_text_output += chunk.text
            result = combined_text_output

        else:
            url = f"{self.model_url}/api/v1/generate"
            params = self._get_parameters(stop)
            request = params.copy()
            request["prompt"] = prompt
            response = requests.post(url, json=request)

            if response.status_code == 200:
                result = response.json()["results"][0]["text"]
            else:
                print(f"ERROR: response: {response}")
                result = ""

        return result

    async def _acall(
        self,
        prompt: str,
        stop: Optional[List[str]] = None,
        run_manager: Optional[AsyncCallbackManagerForLLMRun] = None,
        **kwargs: Any,
    ) -> str:
        """Call the textgen web API and return the output.

        Args:
            prompt: The prompt to use for generation.
            stop: A list of strings to stop generation when encountered.

        Returns:
            The generated text.

        Example:
            .. code-block:: python

                from langchain.llms import TextGen
                llm = TextGen(model_url="http://localhost:5000")
                llm("Write a story about llamas.")
        """
        if self.streaming:
            combined_text_output = ""
            async for chunk in self._astream(
                prompt=prompt, stop=stop, run_manager=run_manager, **kwargs
            ):
                combined_text_output += chunk.text
            result = combined_text_output

        else:
            url = f"{self.model_url}/api/v1/generate"
            params = self._get_parameters(stop)
            request = params.copy()
            request["prompt"] = prompt
            response = requests.post(url, json=request)

            if response.status_code == 200:
                result = response.json()["results"][0]["text"]
            else:
                print(f"ERROR: response: {response}")
                result = ""

        return result

    def _stream(
        self,
        prompt: str,
        stop: Optional[List[str]] = None,
        run_manager: Optional[CallbackManagerForLLMRun] = None,
        **kwargs: Any,
    ) -> Iterator[GenerationChunk]:
        """Yields results objects as they are generated in real time.

        It also calls the callback manager's on_llm_new_token event with
        similar parameters to the OpenAI LLM class method of the same name.

        Args:
            prompt: The prompts to pass into the model.
            stop: Optional list of stop words to use when generating.

        Returns:
            A generator representing the stream of tokens being generated.

        Yields:
            A dictionary like objects containing a string token and metadata.
            See text-generation-webui docs and below for more.

        Example:
            .. code-block:: python

                from langchain.llms import TextGen
                llm = TextGen(
                    model_url = "ws://localhost:5005"
                    streaming=True
                )
                for chunk in llm.stream("Ask 'Hi, how are you?' like a pirate:'",
                        stop=["'","\n"]):
                    print(chunk, end='', flush=True)

        """
        try:
            import websocket
        except ImportError:
            raise ImportError(
                "The `websocket-client` package is required for streaming."
            )

        params = {**self._get_parameters(stop), **kwargs}

        url = f"{self.model_url}/api/v1/stream"

        request = params.copy()
        request["prompt"] = prompt

        websocket_client = websocket.WebSocket()

        websocket_client.connect(url)

        websocket_client.send(json.dumps(request, ensure_ascii=False))

        while True:
            result = websocket_client.recv()
            result = json.loads(result)

            if result["event"] == "text_stream":
                chunk = GenerationChunk(
                    text=result["text"],
                    generation_info=None,
                )
                yield chunk
            elif result["event"] == "stream_end":
                websocket_client.close()
                return

            if run_manager:
                run_manager.on_llm_new_token(token=chunk.text)

    async def _astream(
        self,
        prompt: str,
        stop: Optional[List[str]] = None,
        run_manager: Optional[AsyncCallbackManagerForLLMRun] = None,
        **kwargs: Any,
    ) -> AsyncIterator[GenerationChunk]:
        """Yields results objects as they are generated in real time.

        It also calls the callback manager's on_llm_new_token event with
        similar parameters to the OpenAI LLM class method of the same name.

        Args:
            prompt: The prompts to pass into the model.
            stop: Optional list of stop words to use when generating.

        Returns:
            A generator representing the stream of tokens being generated.

        Yields:
            A dictionary like objects containing a string token and metadata.
            See text-generation-webui docs and below for more.

        Example:
            .. code-block:: python

                from langchain.llms import TextGen
                llm = TextGen(
                    model_url = "ws://localhost:5005"
                    streaming=True
                )
                for chunk in llm.stream("Ask 'Hi, how are you?' like a pirate:'",
                        stop=["'","\n"]):
                    print(chunk, end='', flush=True)

        """
        try:
            import websocket
        except ImportError:
            raise ImportError(
                "The `websocket-client` package is required for streaming."
            )

        params = {**self._get_parameters(stop), **kwargs}

        url = f"{self.model_url}/api/v1/stream"

        request = params.copy()
        request["prompt"] = prompt

        websocket_client = websocket.WebSocket()

        websocket_client.connect(url)

        websocket_client.send(json.dumps(request, ensure_ascii=False))

        while True:
            result = websocket_client.recv()
            result = json.loads(result)

            if result["event"] == "text_stream":
                chunk = GenerationChunk(
                    text=result["text"],
                    generation_info=None,
                )
                yield chunk
            elif result["event"] == "stream_end":
                websocket_client.close()
                return

            if run_manager:
                await run_manager.on_llm_new_token(token=chunk.text)
=======
__all__ = ["TextGen"]
>>>>>>> b9ef92f2
<|MERGE_RESOLUTION|>--- conflicted
+++ resolved
@@ -1,420 +1,3 @@
 from langchain_community.llms.textgen import TextGen
 
-<<<<<<< HEAD
-import requests
-from langchain_core.outputs import GenerationChunk
-from langchain_core.pydantic_v1 import Field
-
-from langchain.callbacks.manager import (
-    AsyncCallbackManagerForLLMRun,
-    CallbackManagerForLLMRun,
-)
-from langchain.llms.base import LLM
-
-logger = logging.getLogger(__name__)
-
-
-class TextGen(LLM):
-    """text-generation-webui models.
-
-    To use, you should have the text-generation-webui installed, a model loaded,
-    and --api added as a command-line option.
-
-    Suggested installation, use one-click installer for your OS:
-    https://github.com/oobabooga/text-generation-webui#one-click-installers
-
-    Parameters below taken from text-generation-webui api example:
-    https://github.com/oobabooga/text-generation-webui/blob/main/api-examples/api-example.py
-
-    Example:
-        .. code-block:: python
-
-            from langchain.llms import TextGen
-            llm = TextGen(model_url="http://localhost:8500")
-    """
-
-    model_url: str
-    """The full URL to the textgen webui including http[s]://host:port """
-
-    preset: Optional[str] = None
-    """The preset to use in the textgen webui """
-
-    max_new_tokens: Optional[int] = 250
-    """The maximum number of tokens to generate."""
-
-    do_sample: bool = Field(True, alias="do_sample")
-    """Do sample"""
-
-    temperature: Optional[float] = 1.3
-    """Primary factor to control randomness of outputs. 0 = deterministic
-    (only the most likely token is used). Higher value = more randomness."""
-
-    top_p: Optional[float] = 0.1
-    """If not set to 1, select tokens with probabilities adding up to less than this
-    number. Higher value = higher range of possible random results."""
-
-    typical_p: Optional[float] = 1
-    """If not set to 1, select only tokens that are at least this much more likely to
-    appear than random tokens, given the prior text."""
-
-    epsilon_cutoff: Optional[float] = 0  # In units of 1e-4
-    """Epsilon cutoff"""
-
-    eta_cutoff: Optional[float] = 0  # In units of 1e-4
-    """ETA cutoff"""
-
-    repetition_penalty: Optional[float] = 1.18
-    """Exponential penalty factor for repeating prior tokens. 1 means no penalty,
-    higher value = less repetition, lower value = more repetition."""
-
-    top_k: Optional[float] = 40
-    """Similar to top_p, but select instead only the top_k most likely tokens.
-    Higher value = higher range of possible random results."""
-
-    min_length: Optional[int] = 0
-    """Minimum generation length in tokens."""
-
-    no_repeat_ngram_size: Optional[int] = 0
-    """If not set to 0, specifies the length of token sets that are completely blocked
-    from repeating at all. Higher values = blocks larger phrases,
-    lower values = blocks words or letters from repeating.
-    Only 0 or high values are a good idea in most cases."""
-
-    num_beams: Optional[int] = 1
-    """Number of beams"""
-
-    penalty_alpha: Optional[float] = 0
-    """Penalty Alpha"""
-
-    length_penalty: Optional[float] = 1
-    """Length Penalty"""
-
-    early_stopping: bool = Field(False, alias="early_stopping")
-    """Early stopping"""
-
-    seed: int = Field(-1, alias="seed")
-    """Seed (-1 for random)"""
-
-    add_bos_token: bool = Field(True, alias="add_bos_token")
-    """Add the bos_token to the beginning of prompts.
-    Disabling this can make the replies more creative."""
-
-    truncation_length: Optional[int] = 2048
-    """Truncate the prompt up to this length. The leftmost tokens are removed if
-    the prompt exceeds this length. Most models require this to be at most 2048."""
-
-    ban_eos_token: bool = Field(False, alias="ban_eos_token")
-    """Ban the eos_token. Forces the model to never end the generation prematurely."""
-
-    skip_special_tokens: bool = Field(True, alias="skip_special_tokens")
-    """Skip special tokens. Some specific models need this unset."""
-
-    stopping_strings: Optional[List[str]] = []
-    """A list of strings to stop generation when encountered."""
-
-    streaming: bool = False
-    """Whether to stream the results, token by token."""
-
-    @property
-    def _default_params(self) -> Dict[str, Any]:
-        """Get the default parameters for calling textgen."""
-        return {
-            "max_new_tokens": self.max_new_tokens,
-            "do_sample": self.do_sample,
-            "temperature": self.temperature,
-            "top_p": self.top_p,
-            "typical_p": self.typical_p,
-            "epsilon_cutoff": self.epsilon_cutoff,
-            "eta_cutoff": self.eta_cutoff,
-            "repetition_penalty": self.repetition_penalty,
-            "top_k": self.top_k,
-            "min_length": self.min_length,
-            "no_repeat_ngram_size": self.no_repeat_ngram_size,
-            "num_beams": self.num_beams,
-            "penalty_alpha": self.penalty_alpha,
-            "length_penalty": self.length_penalty,
-            "early_stopping": self.early_stopping,
-            "seed": self.seed,
-            "add_bos_token": self.add_bos_token,
-            "truncation_length": self.truncation_length,
-            "ban_eos_token": self.ban_eos_token,
-            "skip_special_tokens": self.skip_special_tokens,
-            "stopping_strings": self.stopping_strings,
-        }
-
-    @property
-    def _identifying_params(self) -> Dict[str, Any]:
-        """Get the identifying parameters."""
-        return {**{"model_url": self.model_url}, **self._default_params}
-
-    @property
-    def _llm_type(self) -> str:
-        """Return type of llm."""
-        return "textgen"
-
-    def _get_parameters(self, stop: Optional[List[str]] = None) -> Dict[str, Any]:
-        """
-        Performs sanity check, preparing parameters in format needed by textgen.
-
-        Args:
-            stop (Optional[List[str]]): List of stop sequences for textgen.
-
-        Returns:
-            Dictionary containing the combined parameters.
-        """
-
-        # Raise error if stop sequences are in both input and default params
-        # if self.stop and stop is not None:
-        if self.stopping_strings and stop is not None:
-            raise ValueError("`stop` found in both the input and default params.")
-
-        if self.preset is None:
-            params = self._default_params
-        else:
-            params = {"preset": self.preset}
-
-        # then sets it as configured, or default to an empty list:
-        params["stopping_strings"] = self.stopping_strings or stop or []
-
-        return params
-
-    def _call(
-        self,
-        prompt: str,
-        stop: Optional[List[str]] = None,
-        run_manager: Optional[CallbackManagerForLLMRun] = None,
-        **kwargs: Any,
-    ) -> str:
-        """Call the textgen web API and return the output.
-
-        Args:
-            prompt: The prompt to use for generation.
-            stop: A list of strings to stop generation when encountered.
-
-        Returns:
-            The generated text.
-
-        Example:
-            .. code-block:: python
-
-                from langchain.llms import TextGen
-                llm = TextGen(model_url="http://localhost:5000")
-                llm("Write a story about llamas.")
-        """
-        if self.streaming:
-            combined_text_output = ""
-            for chunk in self._stream(
-                prompt=prompt, stop=stop, run_manager=run_manager, **kwargs
-            ):
-                combined_text_output += chunk.text
-            result = combined_text_output
-
-        else:
-            url = f"{self.model_url}/api/v1/generate"
-            params = self._get_parameters(stop)
-            request = params.copy()
-            request["prompt"] = prompt
-            response = requests.post(url, json=request)
-
-            if response.status_code == 200:
-                result = response.json()["results"][0]["text"]
-            else:
-                print(f"ERROR: response: {response}")
-                result = ""
-
-        return result
-
-    async def _acall(
-        self,
-        prompt: str,
-        stop: Optional[List[str]] = None,
-        run_manager: Optional[AsyncCallbackManagerForLLMRun] = None,
-        **kwargs: Any,
-    ) -> str:
-        """Call the textgen web API and return the output.
-
-        Args:
-            prompt: The prompt to use for generation.
-            stop: A list of strings to stop generation when encountered.
-
-        Returns:
-            The generated text.
-
-        Example:
-            .. code-block:: python
-
-                from langchain.llms import TextGen
-                llm = TextGen(model_url="http://localhost:5000")
-                llm("Write a story about llamas.")
-        """
-        if self.streaming:
-            combined_text_output = ""
-            async for chunk in self._astream(
-                prompt=prompt, stop=stop, run_manager=run_manager, **kwargs
-            ):
-                combined_text_output += chunk.text
-            result = combined_text_output
-
-        else:
-            url = f"{self.model_url}/api/v1/generate"
-            params = self._get_parameters(stop)
-            request = params.copy()
-            request["prompt"] = prompt
-            response = requests.post(url, json=request)
-
-            if response.status_code == 200:
-                result = response.json()["results"][0]["text"]
-            else:
-                print(f"ERROR: response: {response}")
-                result = ""
-
-        return result
-
-    def _stream(
-        self,
-        prompt: str,
-        stop: Optional[List[str]] = None,
-        run_manager: Optional[CallbackManagerForLLMRun] = None,
-        **kwargs: Any,
-    ) -> Iterator[GenerationChunk]:
-        """Yields results objects as they are generated in real time.
-
-        It also calls the callback manager's on_llm_new_token event with
-        similar parameters to the OpenAI LLM class method of the same name.
-
-        Args:
-            prompt: The prompts to pass into the model.
-            stop: Optional list of stop words to use when generating.
-
-        Returns:
-            A generator representing the stream of tokens being generated.
-
-        Yields:
-            A dictionary like objects containing a string token and metadata.
-            See text-generation-webui docs and below for more.
-
-        Example:
-            .. code-block:: python
-
-                from langchain.llms import TextGen
-                llm = TextGen(
-                    model_url = "ws://localhost:5005"
-                    streaming=True
-                )
-                for chunk in llm.stream("Ask 'Hi, how are you?' like a pirate:'",
-                        stop=["'","\n"]):
-                    print(chunk, end='', flush=True)
-
-        """
-        try:
-            import websocket
-        except ImportError:
-            raise ImportError(
-                "The `websocket-client` package is required for streaming."
-            )
-
-        params = {**self._get_parameters(stop), **kwargs}
-
-        url = f"{self.model_url}/api/v1/stream"
-
-        request = params.copy()
-        request["prompt"] = prompt
-
-        websocket_client = websocket.WebSocket()
-
-        websocket_client.connect(url)
-
-        websocket_client.send(json.dumps(request, ensure_ascii=False))
-
-        while True:
-            result = websocket_client.recv()
-            result = json.loads(result)
-
-            if result["event"] == "text_stream":
-                chunk = GenerationChunk(
-                    text=result["text"],
-                    generation_info=None,
-                )
-                yield chunk
-            elif result["event"] == "stream_end":
-                websocket_client.close()
-                return
-
-            if run_manager:
-                run_manager.on_llm_new_token(token=chunk.text)
-
-    async def _astream(
-        self,
-        prompt: str,
-        stop: Optional[List[str]] = None,
-        run_manager: Optional[AsyncCallbackManagerForLLMRun] = None,
-        **kwargs: Any,
-    ) -> AsyncIterator[GenerationChunk]:
-        """Yields results objects as they are generated in real time.
-
-        It also calls the callback manager's on_llm_new_token event with
-        similar parameters to the OpenAI LLM class method of the same name.
-
-        Args:
-            prompt: The prompts to pass into the model.
-            stop: Optional list of stop words to use when generating.
-
-        Returns:
-            A generator representing the stream of tokens being generated.
-
-        Yields:
-            A dictionary like objects containing a string token and metadata.
-            See text-generation-webui docs and below for more.
-
-        Example:
-            .. code-block:: python
-
-                from langchain.llms import TextGen
-                llm = TextGen(
-                    model_url = "ws://localhost:5005"
-                    streaming=True
-                )
-                for chunk in llm.stream("Ask 'Hi, how are you?' like a pirate:'",
-                        stop=["'","\n"]):
-                    print(chunk, end='', flush=True)
-
-        """
-        try:
-            import websocket
-        except ImportError:
-            raise ImportError(
-                "The `websocket-client` package is required for streaming."
-            )
-
-        params = {**self._get_parameters(stop), **kwargs}
-
-        url = f"{self.model_url}/api/v1/stream"
-
-        request = params.copy()
-        request["prompt"] = prompt
-
-        websocket_client = websocket.WebSocket()
-
-        websocket_client.connect(url)
-
-        websocket_client.send(json.dumps(request, ensure_ascii=False))
-
-        while True:
-            result = websocket_client.recv()
-            result = json.loads(result)
-
-            if result["event"] == "text_stream":
-                chunk = GenerationChunk(
-                    text=result["text"],
-                    generation_info=None,
-                )
-                yield chunk
-            elif result["event"] == "stream_end":
-                websocket_client.close()
-                return
-
-            if run_manager:
-                await run_manager.on_llm_new_token(token=chunk.text)
-=======
-__all__ = ["TextGen"]
->>>>>>> b9ef92f2
+__all__ = ["TextGen"]