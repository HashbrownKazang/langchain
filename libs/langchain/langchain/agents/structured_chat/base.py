import re
from typing import Any, List, Optional, Sequence, Tuple

from langchain_core._api import deprecated
from langchain_core.agents import AgentAction
from langchain_core.callbacks import BaseCallbackManager
from langchain_core.language_models import BaseLanguageModel
from langchain_core.prompts import BasePromptTemplate
from langchain_core.prompts.chat import (
    ChatPromptTemplate,
    HumanMessagePromptTemplate,
    SystemMessagePromptTemplate,
)
from langchain_core.pydantic_v1 import Field
from langchain_core.runnables import Runnable, RunnablePassthrough
from langchain_core.tools import BaseTool

from langchain.agents.agent import Agent, AgentOutputParser
from langchain.agents.format_scratchpad import format_log_to_str
from langchain.agents.output_parsers import JSONAgentOutputParser
from langchain.agents.structured_chat.output_parser import (
    StructuredChatOutputParserWithRetries,
)
from langchain.agents.structured_chat.prompt import FORMAT_INSTRUCTIONS, PREFIX, SUFFIX
from langchain.chains.llm import LLMChain
from langchain.tools.render import render_text_description_and_args

HUMAN_MESSAGE_TEMPLATE = "{input}\n\n{agent_scratchpad}"


@deprecated("0.1.0", alternative="create_structured_chat_agent", removal="0.2.0")
class StructuredChatAgent(Agent):
    """Structured Chat Agent."""

    output_parser: AgentOutputParser = Field(
        default_factory=StructuredChatOutputParserWithRetries
    )
    """Output parser for the agent."""

    @property
    def observation_prefix(self) -> str:
        """Prefix to append the observation with."""
        return "Observation: "

    @property
    def llm_prefix(self) -> str:
        """Prefix to append the llm call with."""
        return "Thought:"

    def _construct_scratchpad(
        self, intermediate_steps: List[Tuple[AgentAction, str]]
    ) -> str:
        agent_scratchpad = super()._construct_scratchpad(intermediate_steps)
        if not isinstance(agent_scratchpad, str):
            raise ValueError("agent_scratchpad should be of type string.")
        if agent_scratchpad:
            return (
                f"This was your previous work "
                f"(but I haven't seen any of it! I only see what "
                f"you return as final answer):\n{agent_scratchpad}"
            )
        else:
            return agent_scratchpad

    @classmethod
    def _validate_tools(cls, tools: Sequence[BaseTool]) -> None:
        pass

    @classmethod
    def _get_default_output_parser(
        cls, llm: Optional[BaseLanguageModel] = None, **kwargs: Any
    ) -> AgentOutputParser:
        return StructuredChatOutputParserWithRetries.from_llm(llm=llm)

    @property
    def _stop(self) -> List[str]:
        return ["Observation:"]

    @classmethod
    def create_prompt(
        cls,
        tools: Sequence[BaseTool],
        prefix: str = PREFIX,
        suffix: str = SUFFIX,
        human_message_template: str = HUMAN_MESSAGE_TEMPLATE,
        format_instructions: str = FORMAT_INSTRUCTIONS,
        input_variables: Optional[List[str]] = None,
        memory_prompts: Optional[List[BasePromptTemplate]] = None,
    ) -> BasePromptTemplate:
        tool_strings = []
        for tool in tools:
            args_schema = re.sub("}", "}}", re.sub("{", "{{", str(tool.args)))
            tool_strings.append(f"{tool.name}: {tool.description}, args: {args_schema}")
        formatted_tools = "\n".join(tool_strings)
        tool_names = ", ".join([tool.name for tool in tools])
        format_instructions = format_instructions.format(tool_names=tool_names)
        template = "\n\n".join([prefix, formatted_tools, format_instructions, suffix])
        if input_variables is None:
            input_variables = ["input", "agent_scratchpad"]
        _memory_prompts = memory_prompts or []
        messages = [
            SystemMessagePromptTemplate.from_template(template),
            *_memory_prompts,
            HumanMessagePromptTemplate.from_template(human_message_template),
        ]
        return ChatPromptTemplate(input_variables=input_variables, messages=messages)

    @classmethod
    def from_llm_and_tools(
        cls,
        llm: BaseLanguageModel,
        tools: Sequence[BaseTool],
        callback_manager: Optional[BaseCallbackManager] = None,
        output_parser: Optional[AgentOutputParser] = None,
        prefix: str = PREFIX,
        suffix: str = SUFFIX,
        human_message_template: str = HUMAN_MESSAGE_TEMPLATE,
        format_instructions: str = FORMAT_INSTRUCTIONS,
        input_variables: Optional[List[str]] = None,
        memory_prompts: Optional[List[BasePromptTemplate]] = None,
        **kwargs: Any,
    ) -> Agent:
        """Construct an agent from an LLM and tools."""
        cls._validate_tools(tools)
        prompt = cls.create_prompt(
            tools,
            prefix=prefix,
            suffix=suffix,
            human_message_template=human_message_template,
            format_instructions=format_instructions,
            input_variables=input_variables,
            memory_prompts=memory_prompts,
        )
        llm_chain = LLMChain(
            llm=llm,
            prompt=prompt,
            callback_manager=callback_manager,
        )
        tool_names = [tool.name for tool in tools]
        _output_parser = output_parser or cls._get_default_output_parser(llm=llm)
        return cls(
            llm_chain=llm_chain,
            allowed_tools=tool_names,
            output_parser=_output_parser,
            **kwargs,
        )

    @property
    def _agent_type(self) -> str:
        raise ValueError


def create_structured_chat_agent(
    llm: BaseLanguageModel, tools: Sequence[BaseTool], prompt: ChatPromptTemplate
) -> Runnable:
    """Create an agent aimed at supporting tools with multiple inputs.

    Args:
        llm: LLM to use as the agent.
        tools: Tools this agent has access to.
<<<<<<< HEAD
        prompt: The prompt to use, must have input keys
            `tools`: contains descriptions and arguments for each tool.
            `tool_names`: contains all tool names.
            `agent_scratchpad`: contains previous agent actions and tool outputs.

    Returns:
        A Runnable sequence representing an agent. It takes as input all the same input
        variables as the prompt passed in does. It returns as output either an
        AgentAction or AgentFinish.

=======
        prompt: The prompt to use. See Prompt section below for more.

    Returns:
        A Runnable sequence representing an agent. It takes as input all the same input
        variables as the prompt passed in does. It returns as output either an
        AgentAction or AgentFinish.

>>>>>>> c37ca458
    Examples:

        .. code-block:: python

            from langchain import hub
            from langchain_community.chat_models import ChatOpenAI
            from langchain.agents import AgentExecutor, create_structured_chat_agent

            prompt = hub.pull("hwchase17/structured-chat-agent")
            model = ChatOpenAI()
            tools = ...

            agent = create_structured_chat_agent(model, tools, prompt)
            agent_executor = AgentExecutor(agent=agent, tools=tools)

            agent_executor.invoke({"input": "hi"})

            # Using with chat history
            from langchain_core.messages import AIMessage, HumanMessage
            agent_executor.invoke(
                {
                    "input": "what's my name?",
                    "chat_history": [
                        HumanMessage(content="hi! my name is bob"),
                        AIMessage(content="Hello Bob! How can I assist you today?"),
                    ],
                }
            )

<<<<<<< HEAD
    Creating prompt example:

        .. code-block:: python

            from langchain_core.prompts import ChatPromptTemplate, MessagesPlaceholder

            system = '''Respond to the human as helpfully and accurately as possible. You have access to the following tools:

            {tools}

            Use a json blob to specify a tool by providing an action key (tool name) and an action_input key (tool input).

            Valid "action" values: "Final Answer" or {tool_names}

            Provide only ONE action per $JSON_BLOB, as shown:

            ```
            {{
              "action": $TOOL_NAME,
              "action_input": $INPUT
            }}
            ```

=======
    Prompt:

        The prompt must have input keys:
            * `tools`: contains descriptions and arguments for each tool.
            * `tool_names`: contains all tool names.
            * `agent_scratchpad`: contains previous agent actions and tool outputs as a string.

        Here's an example:

        .. code-block:: python

            from langchain_core.prompts import ChatPromptTemplate, MessagesPlaceholder

            system = '''Respond to the human as helpfully and accurately as possible. You have access to the following tools:

            {tools}

            Use a json blob to specify a tool by providing an action key (tool name) and an action_input key (tool input).

            Valid "action" values: "Final Answer" or {tool_names}

            Provide only ONE action per $JSON_BLOB, as shown:

            ```
            {{
              "action": $TOOL_NAME,
              "action_input": $INPUT
            }}
            ```

>>>>>>> c37ca458
            Follow this format:

            Question: input question to answer
            Thought: consider previous and subsequent steps
            Action:
            ```
            $JSON_BLOB
            ```
            Observation: action result
            ... (repeat Thought/Action/Observation N times)
            Thought: I know what to respond
            Action:
            ```
            {{
              "action": "Final Answer",
              "action_input": "Final response to human"
            }}

            Begin! Reminder to ALWAYS respond with a valid json blob of a single action. Use tools if necessary. Respond directly if appropriate. Format is Action:```$JSON_BLOB```then Observation'''

            human = '''{input}

            {agent_scratchpad}

            (reminder to respond in a JSON blob no matter what)'''

            prompt = ChatPromptTemplate.from_messages(
                [
                    ("system", system),
                    MessagesPlaceholder("chat_history", optional=True),
                    ("human", human),
                ]
            )
    """  # noqa: E501
    missing_vars = {"tools", "tool_names", "agent_scratchpad"}.difference(
        prompt.input_variables
    )
    if missing_vars:
        raise ValueError(f"Prompt missing required variables: {missing_vars}")

    prompt = prompt.partial(
        tools=render_text_description_and_args(list(tools)),
        tool_names=", ".join([t.name for t in tools]),
    )
    llm_with_stop = llm.bind(stop=["Observation"])

    agent = (
        RunnablePassthrough.assign(
            agent_scratchpad=lambda x: format_log_to_str(x["intermediate_steps"]),
        )
        | prompt
        | llm_with_stop
        | JSONAgentOutputParser()
    )
    return agent<|MERGE_RESOLUTION|>--- conflicted
+++ resolved
@@ -158,26 +158,13 @@
     Args:
         llm: LLM to use as the agent.
         tools: Tools this agent has access to.
-<<<<<<< HEAD
-        prompt: The prompt to use, must have input keys
-            `tools`: contains descriptions and arguments for each tool.
-            `tool_names`: contains all tool names.
-            `agent_scratchpad`: contains previous agent actions and tool outputs.
+        prompt: The prompt to use. See Prompt section below for more.
 
     Returns:
         A Runnable sequence representing an agent. It takes as input all the same input
         variables as the prompt passed in does. It returns as output either an
         AgentAction or AgentFinish.
 
-=======
-        prompt: The prompt to use. See Prompt section below for more.
-
-    Returns:
-        A Runnable sequence representing an agent. It takes as input all the same input
-        variables as the prompt passed in does. It returns as output either an
-        AgentAction or AgentFinish.
-
->>>>>>> c37ca458
     Examples:
 
         .. code-block:: python
@@ -207,8 +194,14 @@
                 }
             )
 
-<<<<<<< HEAD
-    Creating prompt example:
+    Prompt:
+
+        The prompt must have input keys:
+            * `tools`: contains descriptions and arguments for each tool.
+            * `tool_names`: contains all tool names.
+            * `agent_scratchpad`: contains previous agent actions and tool outputs as a string.
+
+        Here's an example:
 
         .. code-block:: python
 
@@ -231,38 +224,6 @@
             }}
             ```
 
-=======
-    Prompt:
-
-        The prompt must have input keys:
-            * `tools`: contains descriptions and arguments for each tool.
-            * `tool_names`: contains all tool names.
-            * `agent_scratchpad`: contains previous agent actions and tool outputs as a string.
-
-        Here's an example:
-
-        .. code-block:: python
-
-            from langchain_core.prompts import ChatPromptTemplate, MessagesPlaceholder
-
-            system = '''Respond to the human as helpfully and accurately as possible. You have access to the following tools:
-
-            {tools}
-
-            Use a json blob to specify a tool by providing an action key (tool name) and an action_input key (tool input).
-
-            Valid "action" values: "Final Answer" or {tool_names}
-
-            Provide only ONE action per $JSON_BLOB, as shown:
-
-            ```
-            {{
-              "action": $TOOL_NAME,
-              "action_input": $INPUT
-            }}
-            ```
-
->>>>>>> c37ca458
             Follow this format:
 
             Question: input question to answer
