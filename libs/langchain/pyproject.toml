--- conflicted
+++ resolved
@@ -173,12 +173,8 @@
 wrapt = "^1.15.0"
 openai = "^0.27.4"
 python-dotenv = "^1.0.0"
-<<<<<<< HEAD
 cassio = "^0.1.0"
-=======
-cassio = "^0.0.7"
 tiktoken = "^0.3.2"
->>>>>>> d04fe0d3
 
 [tool.poetry.group.lint.dependencies]
 ruff = "^0.0.249"
