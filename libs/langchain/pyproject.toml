--- conflicted
+++ resolved
@@ -129,15 +129,11 @@
 assemblyai = {version = "^0.17.0", optional = true}
 dashvector = {version = "^1.0.1", optional = true}
 sqlite-vss = {version = "^0.1.2", optional = true}
-<<<<<<< HEAD
-aiosqlite = {version = "^0.19.0", optional = true}
-=======
 motor = {version = "^3.3.1", optional = true}
 anyio = "<4.0"
 jsonpatch = "^1.33"
 timescale-vector = {version = "^0.0.1", optional = true}
 anthropic = {version = "^0.3.11", optional = true}
->>>>>>> b4354b76
 
 
 [tool.poetry.group.test.dependencies]
@@ -304,7 +300,6 @@
     "amadeus",
     "librosa",
     "python-arango",
-    "aiosqlite",
 ]
 
 # An extra used to be able to add extended testing.
@@ -357,13 +352,9 @@
  "arxiv",
  "dashvector",
  "sqlite-vss",
-<<<<<<< HEAD
- "aiosqlite",
-=======
  "motor",
  "timescale-vector",
  "anthropic",
->>>>>>> b4354b76
 ]
 
 [tool.ruff]
