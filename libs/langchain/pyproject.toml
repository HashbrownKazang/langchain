[tool.poetry]
name = "langchain"
version = "0.0.336"
description = "Building applications with LLMs through composability"
authors = []
license = "MIT"
readme = "README.md"
repository = "https://github.com/langchain-ai/langchain"

[tool.poetry.scripts]
langchain-server = "langchain.server:main"

[tool.poetry.dependencies]
python = ">=3.8.1,<4.0"
pydantic = ">=1,<3"
SQLAlchemy = ">=1.4,<3"
requests = "^2"
PyYAML = ">=5.3"
numpy = "^1"
azure-core = {version = "^1.26.4", optional=true}
tqdm = {version = ">=4.48.0", optional = true}
openapi-pydantic = {version = "^0.3.2", optional = true}
faiss-cpu = {version = "^1", optional = true}
wikipedia = {version = "^1", optional = true}
elasticsearch = {version = "^8", optional = true}
opensearch-py = {version = "^2.0.0", optional = true}
redis = {version = "^4", optional = true}
manifest-ml = {version = "^0.0.1", optional = true}
nltk = {version = "^3", optional = true}
transformers = {version = "^4", optional = true}
beautifulsoup4 = {version = "^4", optional = true}
torch = {version = ">=1,<3", optional = true}
jinja2 = {version = "^3", optional = true}
tiktoken = {version = ">=0.3.2,<0.6.0", optional = true, python=">=3.9"}
pinecone-client = {version = "^2", optional = true}
pinecone-text = {version = "^0.4.2", optional = true}
pymongo = {version = "^4.3.3", optional = true}
clickhouse-connect = {version="^0.5.14", optional=true}
weaviate-client = {version = "^3", optional = true}
marqo = {version = "^1.2.4", optional=true}
google-api-python-client = {version = "2.70.0", optional = true}
google-auth = {version = "^2.18.1", optional = true}
wolframalpha = {version = "5.0.0", optional = true}
qdrant-client = {version = "^1.3.1", optional = true, python = ">=3.8.1,<3.12"}
dataclasses-json = ">= 0.5.7, < 0.7"
tensorflow-text = {version = "^2.11.0", optional = true, python = "^3.10, <3.12"}
tenacity = "^8.1.0"
cohere = {version = "^4", optional = true}
openai = {version = "<2", optional = true}
nlpcloud = {version = "^1", optional = true}
nomic = {version = "^1.0.43", optional = true}
huggingface_hub = {version = "^0", optional = true}
google-search-results = {version = "^2", optional = true}
sentence-transformers = {version = "^2", optional = true}
aiohttp = "^3.8.3"
arxiv = {version = "^1.4", optional = true}
pypdf = {version = "^3.4.0", optional = true}
networkx = {version=">=2.6.3, <4", optional = true}
aleph-alpha-client = {version="^2.15.0", optional = true}
deeplake = {version = "^3.8.3", optional = true}
pgvector = {version = "^0.1.6", optional = true}
psycopg2-binary = {version = "^2.9.5", optional = true}
pyowm = {version = "^3.3.0", optional = true}
async-timeout = {version = "^4.0.0", python = "<3.11"}
azure-identity = {version = "^1.12.0", optional=true}
gptcache = {version = ">=0.1.7", optional = true}
atlassian-python-api = {version = "^3.36.0", optional=true}
pytesseract = {version = "^0.3.10", optional=true}
html2text = {version="^2020.1.16", optional=true}
numexpr = {version="^2.8.6", optional=true}
duckduckgo-search = {version="^3.8.3", optional=true}
azure-cosmos = {version="^4.4.0b1", optional=true}
lark = {version="^1.1.5", optional=true}
lancedb = {version = "^0.1", optional = true}
pexpect = {version = "^4.8.0", optional = true}
pyvespa = {version = "^0.33.0", optional = true}
O365 = {version = "^2.0.26", optional = true}
jq = {version = "^1.4.1", optional = true}
pdfminer-six = {version = "^20221105", optional = true}
docarray = {version="^0.32.0", extras=["hnswlib"], optional=true}
lxml = {version = "^4.9.2", optional = true}
pymupdf = {version = "^1.22.3", optional = true}
rapidocr-onnxruntime = {version = "^1.3.2", optional = true, python = ">=3.8.1,<3.12"}
pypdfium2 = {version = "^4.10.0", optional = true}
gql = {version = "^3.4.1", optional = true}
pandas = {version = "^2.0.1", optional = true}
telethon = {version = "^1.28.5", optional = true}
neo4j = {version = "^5.8.1", optional = true}
langkit = {version = ">=0.0.6, <0.1.0", optional = true}
chardet = {version="^5.1.0", optional=true}
requests-toolbelt = {version = "^1.0.0", optional = true}
openlm = {version = "^0.0.5", optional = true}
scikit-learn = {version = "^1.2.2", optional = true}
azure-ai-formrecognizer = {version = "^3.2.1", optional = true}
azure-ai-vision = {version = "^0.11.1b1", optional = true}
azure-cognitiveservices-speech = {version = "^1.28.0", optional = true}
py-trello = {version = "^0.19.0", optional = true}
momento = {version = "^1.13.0", optional = true}
bibtexparser = {version = "^1.4.0", optional = true}
singlestoredb = {version = "^0.7.1", optional = true}
pyspark = {version = "^3.4.0", optional = true}
clarifai = {version = ">=9.1.0", optional = true}
tigrisdb = {version = "^1.0.0b6", optional = true}
nebula3-python = {version = "^3.4.0", optional = true}
mwparserfromhell = {version = "^0.6.4", optional = true}
mwxml = {version = "^0.3.3", optional = true}
awadb = {version = "^0.3.9", optional = true}
azure-search-documents = {version = "11.4.0b8", optional = true}
esprima = {version = "^4.0.1", optional = true}
streamlit = {version = "^1.18.0", optional = true, python = ">=3.8.1,<3.9.7 || >3.9.7,<4.0"}
psychicapi = {version = "^0.8.0", optional = true}
cassio = {version = "^0.1.0", optional = true}
rdflib = {version = "^6.3.2", optional = true}
sympy = {version = "^1.12", optional = true}
rapidfuzz = {version = "^3.1.1", optional = true}
jsonschema = {version = ">1", optional = true}
langsmith = "~0.0.63"
rank-bm25 = {version = "^0.2.2", optional = true}
amadeus = {version = ">=8.1.0", optional = true}
geopandas = {version = "^0.13.1", optional = true}
python-arango = {version = "^7.5.9", optional = true}
gitpython = {version = "^3.1.32", optional = true}
librosa = {version="^0.10.0.post2", optional = true }
feedparser = {version = "^6.0.10", optional = true}
newspaper3k = {version = "^0.2.8", optional = true}
xata = {version = "^1.0.0a7", optional = true}
xmltodict = {version = "^0.13.0", optional = true}
markdownify = {version = "^0.11.6", optional = true}
assemblyai = {version = "^0.17.0", optional = true}
dashvector = {version = "^1.0.1", optional = true}
sqlite-vss = {version = "^0.1.2", optional = true}
motor = {version = "^3.3.1", optional = true}
anyio = "<4.0"
jsonpatch = "^1.33"
timescale-vector = {version = "^0.0.1", optional = true}
typer = {version= "^0.9.0", optional = true}
anthropic = {version = "^0.3.11", optional = true}
aiosqlite = {version = "^0.19.0", optional = true}
rspace_client = {version = "^2.5.0", optional = true}
upstash-redis = {version = "^0.15.0", optional = true}
google-cloud-documentai = {version = "^2.20.1", optional = true}
fireworks-ai = {version = "^0.6.0", optional = true, python = ">=3.9,<4.0"}
<<<<<<< HEAD
websocket-client = {version = "^1.6.1", optional = true}
=======
javelin-sdk = {version = "^0.1.8", optional = true}
>>>>>>> 8a52c145


[tool.poetry.group.test.dependencies]
# The only dependencies that should be added are
# dependencies used for running tests (e.g., pytest, freezegun, response).
# Any dependencies that do not meet that criteria will be removed.
pytest = "^7.3.0"
pytest-cov = "^4.0.0"
pytest-dotenv = "^0.5.2"
duckdb-engine = "^0.9.2"
pytest-watcher = "^0.2.6"
freezegun = "^1.2.2"
responses = "^0.22.0"
pytest-asyncio = "^0.20.3"
lark = "^1.1.5"
pandas = "^2.0.0"
pytest-mock  = "^3.10.0"
pytest-socket = "^0.6.0"
syrupy = "^4.0.2"
requests-mock = "^1.11.0"


[tool.poetry.group.codespell.dependencies]
codespell = "^2.2.0"

[tool.poetry.group.test_integration]
optional = true

[tool.poetry.group.test_integration.dependencies]
# Do not add dependencies in the test_integration group
# Instead:
# 1. Add an optional dependency to the main group
#       poetry add --optional [package name]
# 2. Add the package name to the extended_testing extra (find it below)
# 3. Relock the poetry file
#       poetry lock --no-update
# 4. Favor unit tests not integration tests.
#    Use the @pytest.mark.requires(pkg_name) decorator in unit_tests.
#    Your tests should not rely on network access, as it prevents other
#    developers from being able to easily run them.
#    Instead write unit tests that use the `responses` library or mock.patch with
#    fixtures. Keep the fixtures minimal.
# See CONTRIBUTING.md for more instructions on working with optional dependencies.
# https://github.com/langchain-ai/langchain/blob/master/.github/CONTRIBUTING.md#working-with-optional-dependencies
pytest-vcr = "^1.0.2"
wrapt = "^1.15.0"
openai = "^1"
python-dotenv = "^1.0.0"
cassio = "^0.1.0"
tiktoken = "^0.3.2"
anthropic = "^0.3.11"

[tool.poetry.group.lint.dependencies]
ruff = "^0.1.5"
types-toml = "^0.10.8.1"
types-redis = "^4.3.21.6"
types-pytz = "^2023.3.0.0"
types-chardet = "^5.0.4.6"
mypy-protobuf = "^3.0.0"

[tool.poetry.group.typing.dependencies]
mypy = "^0.991"
types-pyyaml = "^6.0.12.2"
types-requests = "^2.28.11.5"

[tool.poetry.group.dev]
optional = true

[tool.poetry.group.dev.dependencies]
jupyter = "^1.0.0"
playwright = "^1.28.0"
setuptools = "^67.6.1"

[tool.poetry.extras]
llms = ["clarifai", "cohere", "openai", "openlm", "nlpcloud", "huggingface_hub", "manifest-ml", "torch", "transformers"]
qdrant = ["qdrant-client"]
openai = ["openai", "tiktoken"]
text_helpers = ["chardet"]
clarifai = ["clarifai"]
cohere = ["cohere"]
docarray = ["docarray"]
embeddings = ["sentence-transformers"]
javascript = ["esprima"]
azure = [
    "azure-identity",
    "azure-cosmos",
    "openai",
    "azure-core",
    "azure-ai-formrecognizer",
    "azure-ai-vision",
    "azure-cognitiveservices-speech",
    "azure-search-documents",
]
all = [
    "clarifai",
    "cohere",
    "openai",
    "nlpcloud",
    "huggingface_hub",
    "manifest-ml",
    "elasticsearch",
    "opensearch-py",
    "google-search-results",
    "faiss-cpu",
    "sentence-transformers",
    "transformers",
    "nltk",
    "wikipedia",
    "beautifulsoup4",
    "tiktoken",
    "torch",
    "jinja2",
    "pinecone-client",
    "pinecone-text",
    "marqo",
    "pymongo",
    "weaviate-client",
    "redis",
    "google-api-python-client",
    "google-auth",
    "wolframalpha",
    "qdrant-client",
    "tensorflow-text",
    "pypdf",
    "networkx",
    "nomic",
    "aleph-alpha-client",
    "deeplake",
    "pgvector",
    "psycopg2-binary",
    "pyowm",
    "pytesseract",
    "html2text",
    "atlassian-python-api",
    "gptcache",
    "duckduckgo-search",
    "arxiv",
    "azure-identity",
    "clickhouse-connect",
    "azure-cosmos",
    "lancedb",
    "langkit",
    "lark",
    "pexpect",
    "pyvespa",
    "O365",
    "jq",
    "docarray",
    "pdfminer-six",
    "lxml",
    "requests-toolbelt",
    "neo4j",
    "openlm",
    "azure-ai-formrecognizer",
    "azure-ai-vision",
    "azure-cognitiveservices-speech",
    "momento",
    "singlestoredb",
    "tigrisdb",
    "nebula3-python",
    "awadb",
    "esprima",
    "rdflib",
    "amadeus",
    "librosa",
    "python-arango",
]

cli = [
  "typer"
]

# An extra used to be able to add extended testing.
# Please use new-line on formatting to make it easier to add new packages without
# merge-conflicts
extended_testing = [
 "aleph-alpha-client",
 "aiosqlite",
 "assemblyai",
 "beautifulsoup4",
 "bibtexparser",
 "cassio",
 "chardet",
 "google-cloud-documentai",
 "esprima",
 "jq",
 "pdfminer-six",
 "pgvector",
 "pypdf",
 "pymupdf",
 "pypdfium2",
 "tqdm",
 "lxml",
 "atlassian-python-api",
 "mwparserfromhell",
 "mwxml",
 "pandas",
 "telethon",
 "psychicapi",
 "gql",
 "requests-toolbelt",
 "html2text",
 "numexpr",
 "py-trello",
 "scikit-learn",
 "streamlit",
 "pyspark",
 "openai",
 "sympy",
 "rapidfuzz",
 "jsonschema",
 "openai",
 "rank-bm25",
 "geopandas",
 "jinja2",
 "gitpython",
 "newspaper3k",
 "feedparser",
 "xata",
 "xmltodict",
 "faiss-cpu",
 "openapi-pydantic",
 "markdownify",
 "arxiv",
 "dashvector",
 "sqlite-vss",
 "rapidocr-onnxruntime",
 "motor",
 "timescale-vector",
 "anthropic",
 "upstash-redis",
 "rspace_client",
 "fireworks-ai",
<<<<<<< HEAD
 "websocket-client",
=======
 "javelin-sdk",
>>>>>>> 8a52c145
]

[tool.ruff]
select = [
  "E",  # pycodestyle
  "F",  # pyflakes
  "I",  # isort
]
exclude = [
  "tests/integration_tests/examples/non-utf8-encoding.py",
]

[tool.mypy]
ignore_missing_imports = "True"
disallow_untyped_defs = "True"
exclude = ["notebooks", "examples", "example_data"]

[tool.coverage.run]
omit = [
    "tests/*",
]

[build-system]
requires = ["poetry-core>=1.0.0"]
build-backend = "poetry.core.masonry.api"

[tool.pytest.ini_options]
# --strict-markers will raise errors on unknown marks.
# https://docs.pytest.org/en/7.1.x/how-to/mark.html#raising-errors-on-unknown-marks
#
# https://docs.pytest.org/en/7.1.x/reference/reference.html
# --strict-config       any warnings encountered while parsing the `pytest`
#                       section of the configuration file raise errors.
#
# https://github.com/tophat/syrupy
# --snapshot-warn-unused    Prints a warning on unused snapshots rather than fail the test suite.
addopts = "--strict-markers --strict-config --durations=5 --snapshot-warn-unused -vv"
# Registering custom markers.
# https://docs.pytest.org/en/7.1.x/example/markers.html#registering-markers
markers = [
  "requires: mark tests as requiring a specific library",
  "scheduled: mark tests to run in scheduled testing",
  "compile: mark placeholder test used to compile integration tests without running them"
]

[tool.codespell]
skip = '.git,*.pdf,*.svg,*.pdf,*.yaml,*.ipynb,poetry.lock,*.min.js,*.css,package-lock.json,example_data,_dist,examples'
# Ignore latin etc
ignore-regex = '.*(Stati Uniti|Tense=Pres).*'
# whats is a typo but used frequently in queries so kept as is
# aapply - async apply
# unsecure - typo but part of API, decided to not bother for now
ignore-words-list = 'momento,collison,ned,foor,reworkd,parth,whats,aapply,mysogyny,unsecure,damon,crate,aadd,symbl,precesses,accademia,nin'<|MERGE_RESOLUTION|>--- conflicted
+++ resolved
@@ -140,11 +140,8 @@
 upstash-redis = {version = "^0.15.0", optional = true}
 google-cloud-documentai = {version = "^2.20.1", optional = true}
 fireworks-ai = {version = "^0.6.0", optional = true, python = ">=3.9,<4.0"}
-<<<<<<< HEAD
 websocket-client = {version = "^1.6.1", optional = true}
-=======
 javelin-sdk = {version = "^0.1.8", optional = true}
->>>>>>> 8a52c145
 
 
 [tool.poetry.group.test.dependencies]
@@ -378,11 +375,8 @@
  "upstash-redis",
  "rspace_client",
  "fireworks-ai",
-<<<<<<< HEAD
  "websocket-client",
-=======
  "javelin-sdk",
->>>>>>> 8a52c145
 ]
 
 [tool.ruff]
