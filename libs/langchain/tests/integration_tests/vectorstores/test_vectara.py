import tempfile
import urllib.request

from langchain.docstore.document import Document
from langchain.vectorstores.vectara import Vectara
from tests.integration_tests.vectorstores.fake_embeddings import FakeEmbeddings

# For this test to run properly, please setup as follows
# 1. Create a corpus in Vectara, with a filter attribute called "test_num".
# 2. Create an API_KEY for this corpus with permissions for query and indexing
# 3. Setup environment variables:
#    VECTARA_API_KEY, VECTARA_CORPUS_ID and VECTARA_CUSTOMER_ID


def get_abbr(s: str) -> str:
    words = s.split(" ")  # Split the string into words
    first_letters = [word[0] for word in words]  # Extract the first letter of each word
    return "".join(first_letters)  # Join the first letters into a single string


def test_vectara_add_documents() -> None:
    """Test end to end construction and search."""

    # start with some initial texts
    texts = ["grounded generation", "retrieval augmented generation", "data privacy"]
    docsearch: Vectara = Vectara.from_texts(
        texts,
        embedding=FakeEmbeddings(),
        metadatas=[
            {"abbr": "gg", "test_num": "1"},
            {"abbr": "rag", "test_num": "1"},
            {"abbr": "dp", "test_num": "1"},
        ],
        doc_metadata={"test_num": "1"},
    )

    # then add some additional documents
    new_texts = ["large language model", "information retrieval", "question answering"]
    docsearch.add_documents(
        [Document(page_content=t, metadata={"abbr": get_abbr(t)}) for t in new_texts],
        doc_metadata={"test_num": "1"},
    )

    # finally do a similarity search to see if all works okay
    output = docsearch.similarity_search(
        "large language model",
        k=2,
        n_sentence_context=0,
        filter="doc.test_num = 1",
    )
    assert output[0].page_content == "large language model"
    assert output[0].metadata == {"abbr": "llm"}
    assert output[1].page_content == "information retrieval"
    assert output[1].metadata == {"abbr": "ir"}


def test_vectara_from_files() -> None:
    """Test end to end construction and search."""

    # download documents to local storage and then upload as files
    # attention paper and deep learning book
    urls = [
        ("https://arxiv.org/pdf/1706.03762.pdf"),
        (
            "https://www.microsoft.com/en-us/research/wp-content/uploads/"
            "2016/02/Final-DengYu-NOW-Book-DeepLearn2013-ForLecturesJuly2.docx"
        ),
    ]

    files_list = []
    for url in urls:
        name = tempfile.NamedTemporaryFile().name
        urllib.request.urlretrieve(url, name)
        files_list.append(name)

    docsearch: Vectara = Vectara.from_files(
        files=files_list,
        embedding=FakeEmbeddings(),
        metadatas=[{"url": url, "test_num": "2"} for url in urls],
    )

    # finally do a similarity search to see if all works okay
    output = docsearch.similarity_search(
        "By the commonly adopted machine learning tradition",
        k=1,
        n_sentence_context=0,
        filter="doc.test_num = 2",
    )
    assert output[0].page_content == (
        "By the commonly adopted machine learning tradition "
        "(e.g., Chapter 28 in Murphy, 2012; Deng and Li, 2013), it may be natural "
        "to just classify deep learning techniques into deep discriminative models "
        "(e.g., DNNs) and deep probabilistic generative models (e.g., DBN, Deep "
        "Boltzmann Machine (DBM))."
    )

    # finally do a similarity search to see if all works okay
    output = docsearch.similarity_search(
        "By the commonly adopted machine learning tradition",
        k=1,
        n_sentence_context=1,
        filter="doc.test_num = 2",
    )
    print(output[0].page_content)
    assert output[0].page_content == (
<<<<<<< HEAD
        "Note the use of “hybrid” in 3) above is different from that used sometimes in the literature, "
        "which for example refers to the hybrid systems for speech recognition feeding the output probabilities of a neural network into an HMM "
        "(Bengio et al., 1991; Bourlard and Morgan, 1993; Morgan, 2012). "
        "By the commonly adopted machine learning tradition (e.g., Chapter 28 in Murphy, 2012; Deng and Li, 2013), "
        "it may be natural to just classify deep learning techniques into deep discriminative models (e.g., DNNs) "
        "and deep probabilistic generative models (e.g., DBN, Deep Boltzmann Machine (DBM)). "
        "This classification scheme, however, misses a key insight gained in deep learning research about how generative "
        "models can greatly improve the training of DNNs and other deep discriminative models via better regularization."
    )
=======
        """\
Note the use of “hybrid” in 3) above is different from that used sometimes in the literature, \
which for example refers to the hybrid systems for speech recognition feeding the output probabilities of a neural network into an HMM \
(Bengio et al., 1991; Bourlard and Morgan, 1993; Morgan, 2012). \
By the commonly adopted machine learning tradition (e.g., Chapter 28 in Murphy, 2012; Deng and Li, 2013), \
it may be natural to just classify deep learning techniques into deep discriminative models (e.g., DNNs) \
and deep probabilistic generative models (e.g., DBN, Deep Boltzmann Machine (DBM)). \
This classification scheme, however, misses a key insight gained in deep learning research about how generative \
models can greatly improve the training of DNNs and other deep discriminative models via better regularization.\
"""  # noqa: E501
    )
>>>>>>> 19f50479
<|MERGE_RESOLUTION|>--- conflicted
+++ resolved
@@ -103,17 +103,6 @@
     )
     print(output[0].page_content)
     assert output[0].page_content == (
-<<<<<<< HEAD
-        "Note the use of “hybrid” in 3) above is different from that used sometimes in the literature, "
-        "which for example refers to the hybrid systems for speech recognition feeding the output probabilities of a neural network into an HMM "
-        "(Bengio et al., 1991; Bourlard and Morgan, 1993; Morgan, 2012). "
-        "By the commonly adopted machine learning tradition (e.g., Chapter 28 in Murphy, 2012; Deng and Li, 2013), "
-        "it may be natural to just classify deep learning techniques into deep discriminative models (e.g., DNNs) "
-        "and deep probabilistic generative models (e.g., DBN, Deep Boltzmann Machine (DBM)). "
-        "This classification scheme, however, misses a key insight gained in deep learning research about how generative "
-        "models can greatly improve the training of DNNs and other deep discriminative models via better regularization."
-    )
-=======
         """\
 Note the use of “hybrid” in 3) above is different from that used sometimes in the literature, \
 which for example refers to the hybrid systems for speech recognition feeding the output probabilities of a neural network into an HMM \
@@ -124,5 +113,4 @@
 This classification scheme, however, misses a key insight gained in deep learning research about how generative \
 models can greatly improve the training of DNNs and other deep discriminative models via better regularization.\
 """  # noqa: E501
-    )
->>>>>>> 19f50479
+    )