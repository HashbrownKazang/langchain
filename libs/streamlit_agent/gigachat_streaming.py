--- conflicted
+++ resolved
@@ -1,12 +1,10 @@
 """Пример работы с чатом через gigachain """
 import streamlit as st
 
-<<<<<<< HEAD
 # Try demo - https://gigachat-streaming.streamlit.app/
-=======
+
 from langchain.chat_models import GigaChat
 from langchain.schema import ChatMessage
->>>>>>> 6e4bc709
 
 st.title("GigaChain Bot")
 
