--- conflicted
+++ resolved
@@ -2,59 +2,4 @@
 
 [Docs](./DOCS.md)
 
-<<<<<<< HEAD
-`pip install -U --pre langchain-cli`
-
-Create new langchain app
-
-`langchain serve new my-app`
-
-Go into app
-
-`cd my-app`
-
-Install a package
-
-`langchain serve add extraction-openai-functions`
-
-Install langserve
-
-`pip install "langserve[all]"`
-
-Install the langchain package
-
-`pip install -e packages/extraction-openai-functions`
-
-Edit `app/server.py` to add that package to the routes
-
-```markdown
-from fastapi import FastAPI
-from langserve import add_routes
-from extraction_summary.chain import chain
-
-app = FastAPI()
-
-add_routes(app, chain)
-```
-
-Set env vars
-
-```shell
-export OPENAI_API_KEY=...
-```
-
-```shell
-export LANGCHAIN_TRACING_V2=true
-export LANGCHAIN_ENDPOINT="https://api.smith.langchain.com"
-export LANGCHAIN_API_KEY="<your-api-key>"
-export LANGCHAIN_PROJECT="extraction-openai-functions"
-```
-
-Run the app
-
-```shell
-langchain start
-```
-=======
-[LangServe Templates Quickstart](../../templates/README.md)
->>>>>>> 38cee5fa
+[LangServe Templates Quickstart](../../templates/README.md)