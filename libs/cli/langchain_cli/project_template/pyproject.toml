[tool.poetry]
name = "__app_name__"
version = "0.1.0"
description = ""
authors = ["Your Name <you@example.com>"]
readme = "README.md"
packages = [
    { include = "app" },
]

[tool.poetry.dependencies]
python = "^3.11"
uvicorn = "^0.23.2"
<<<<<<< HEAD
gigaserve = {extras = ["server"], version = ">=0.0.22"}
=======
langserve = {extras = ["server"], version = ">=0.0.22"}
pydantic = "<2"
>>>>>>> fe7b40cb


[tool.poetry.group.dev.dependencies]
gigachain-cli = ">=0.0.15"

[build-system]
requires = ["poetry-core"]
build-backend = "poetry.core.masonry.api"<|MERGE_RESOLUTION|>--- conflicted
+++ resolved
@@ -11,12 +11,8 @@
 [tool.poetry.dependencies]
 python = "^3.11"
 uvicorn = "^0.23.2"
-<<<<<<< HEAD
 gigaserve = {extras = ["server"], version = ">=0.0.22"}
-=======
-langserve = {extras = ["server"], version = ">=0.0.22"}
 pydantic = "<2"
->>>>>>> fe7b40cb
 
 
 [tool.poetry.group.dev.dependencies]
