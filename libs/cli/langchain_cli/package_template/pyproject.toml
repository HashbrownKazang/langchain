--- conflicted
+++ resolved
@@ -7,14 +7,9 @@
 
 [tool.poetry.dependencies]
 python = ">=3.8.1,<4.0"
-<<<<<<< HEAD
-gigachain = ">=0.0.313, <0.1"
-openai = "^0.28.1"
-=======
-langchain-core = ">=0.1.5"
+gigachain-core = ">=0.1.5"
 langchain-openai = ">=0.0.1"
 
->>>>>>> 611f18c9
 
 [tool.poetry.group.dev.dependencies]
 gigachain-cli = ">=0.0.4"
