--- conflicted
+++ resolved
@@ -12,11 +12,7 @@
     LLMMathChain,
     PALChain,
     PythonChain,
-<<<<<<< HEAD
     QAWithSourcesChain,
-    SerpAPIChain,
-=======
->>>>>>> ab9abf53
     SQLDatabaseChain,
     VectorDBQA,
     VectorDBQAWithSourcesChain,
@@ -57,10 +53,7 @@
     "ElasticVectorSearch",
     "InMemoryDocstore",
     "ConversationChain",
-<<<<<<< HEAD
     "VectorDBQAWithSourcesChain",
     "QAWithSourcesChain",
-=======
     "PALChain",
->>>>>>> ab9abf53
 ]