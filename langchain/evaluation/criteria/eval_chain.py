--- conflicted
+++ resolved
@@ -8,11 +8,7 @@
 from langchain.chains.constitutional_ai.models import ConstitutionalPrinciple
 from langchain.chains.llm import LLMChain
 from langchain.evaluation.criteria.prompt import PROMPT, PROMPT_WITH_REFERENCES
-<<<<<<< HEAD
-from langchain.evaluation.schema import EvalChain, StringEvaluator
-=======
 from langchain.evaluation.schema import LLMEvalChain, StringEvaluator
->>>>>>> bac56618
 from langchain.schema import BaseOutputParser, BasePromptTemplate
 
 _SUPPORTED_CRITERIA = {
@@ -64,11 +60,7 @@
 ]
 
 
-<<<<<<< HEAD
-class CriteriaEvalChain(StringEvaluator, EvalChain, LLMChain):
-=======
 class CriteriaEvalChain(StringEvaluator, LLMEvalChain, LLMChain):
->>>>>>> bac56618
     """LLM Chain for evaluating runs against criteria.
 
     Parameters
@@ -120,6 +112,10 @@
         return "reference" in self.prompt.input_variables
 
     @property
+    def requires_input(self) -> bool:
+        return True
+
+    @property
     def evaluation_name(self) -> str:
         """Get the name of the evaluation.
 
@@ -129,19 +125,6 @@
             The name of the evaluation.
         """
         return " ".join(self.criteria_names)
-
-    class Config:
-        """Configuration for the QAEvalChain."""
-
-        extra = Extra.ignore
-
-    @property
-    def requires_reference(self) -> bool:
-        return "reference" in self.prompt.input_variables
-
-    @property
-    def requires_input(self) -> bool:
-        return True
 
     @property
     def _skip_reference_warning(self) -> str:
