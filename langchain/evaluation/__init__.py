"""Evaluation chains for grading LLM and Chain outputs.

This module contains off-the-shelf evaluation chains for grading the output of
LangChain primitives such as language models and chains.

To load an evaluator, you can use the :func:`load_evaluators <langchain.evaluation.loading.load_evaluators>` function with the
names of the evaluators to load.

To load one of the LangChain HuggingFace datasets, you can use the :func:`load_dataset <langchain.evaluation.loading.load_dataset>` function with the
name of the dataset to load.

Some common use cases for evaluation include:

- Grading the accuracy of a response against ground truth answers: :class:`QAEvalChain <langchain.evaluation.qa.eval_chain.QAEvalChain>`
- Comparing the output of two models: :class:`PairwiseStringEvalChain <langchain.evaluation.comparison.eval_chain.PairwiseStringEvalChain>`
- Judging the efficacy of an agent's tool usage: :class:`TrajectoryEvalChain <langchain.evaluation.agents.trajectory_eval_chain.TrajectoryEvalChain>`
- Checking whether an output complies with a set of criteria: :class:`CriteriaEvalChain <langchain.evaluation.criteria.eval_chain.CriteriaEvalChain>`

This module also contains low-level APIs for creating custom evaluators for
specific evaluation tasks. These include:

- :class:`StringEvaluator <langchain.evaluation.schema.StringEvaluator>`: Evaluates an output string against a reference and/or input context.
- :class:`PairwiseStringEvaluator <langchain.evaluation.schema.PairwiseStringEvaluator>`: Evaluates two strings against each other.

"""  # noqa: E501
from langchain.evaluation.agents import TrajectoryEvalChain
from langchain.evaluation.comparison import PairwiseStringEvalChain
from langchain.evaluation.criteria import CriteriaEvalChain
from langchain.evaluation.loading import load_dataset, load_evaluator, load_evaluators
from langchain.evaluation.qa import ContextQAEvalChain, CotQAEvalChain, QAEvalChain
from langchain.evaluation.schema import (
<<<<<<< HEAD
    EvaluatorType,
=======
    AgentTrajectoryEvaluator,
>>>>>>> 60b65048
    PairwiseStringEvaluator,
    StringEvaluator,
)

__all__ = [
    "EvaluatorType",
    "PairwiseStringEvalChain",
    "QAEvalChain",
    "CotQAEvalChain",
    "ContextQAEvalChain",
    "StringEvaluator",
    "PairwiseStringEvaluator",
    "TrajectoryEvalChain",
    "CriteriaEvalChain",
<<<<<<< HEAD
    "load_evaluators",
    "load_evaluator",
    "load_dataset",
=======
    "AgentTrajectoryEvaluator",
>>>>>>> 60b65048
]<|MERGE_RESOLUTION|>--- conflicted
+++ resolved
@@ -29,11 +29,8 @@
 from langchain.evaluation.loading import load_dataset, load_evaluator, load_evaluators
 from langchain.evaluation.qa import ContextQAEvalChain, CotQAEvalChain, QAEvalChain
 from langchain.evaluation.schema import (
-<<<<<<< HEAD
+    AgentTrajectoryEvaluator,
     EvaluatorType,
-=======
-    AgentTrajectoryEvaluator,
->>>>>>> 60b65048
     PairwiseStringEvaluator,
     StringEvaluator,
 )
@@ -48,11 +45,8 @@
     "PairwiseStringEvaluator",
     "TrajectoryEvalChain",
     "CriteriaEvalChain",
-<<<<<<< HEAD
     "load_evaluators",
     "load_evaluator",
     "load_dataset",
-=======
     "AgentTrajectoryEvaluator",
->>>>>>> 60b65048
 ]