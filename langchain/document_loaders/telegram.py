--- conflicted
+++ resolved
@@ -194,14 +194,11 @@
 
     def load(self) -> List[Document]:
         """Load documents."""
-<<<<<<< HEAD
+
         if self.file_path is None and self.chat_url is not None:
             try:
                 import nest_asyncio
                 import pandas as pd
-=======
-        p = Path(self.file_path)
->>>>>>> 624554a4
 
                 nest_asyncio.apply()
                 asyncio.run(self.fetch_data_from_telegram())
@@ -211,7 +208,6 @@
                                  `pip install nest_asyncio` "
                 )
 
-<<<<<<< HEAD
         if self.file_path is None and self.chat_url is None:
             raise ValueError("No file path or API parameters provided.")
 
@@ -225,13 +221,6 @@
 
         message_threads = self.get_message_threads(df)
         combined_texts = self.combine_message_texts(message_threads, df)
-=======
-        text = "".join(
-            concatenate_rows(message)
-            for message in d["messages"]
-            if message["type"] == "message" and isinstance(message["text"], str)
-        )
-        metadata = {"source": str(p)}
->>>>>>> 624554a4
+
 
         return text_to_docs(combined_texts)