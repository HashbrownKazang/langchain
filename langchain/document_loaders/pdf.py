--- conflicted
+++ resolved
@@ -1,6 +1,8 @@
 """Loader that loads PDF files."""
 from typing import List
 
+from langchain.docstore.document import Document
+from langchain.document_loaders.base import BaseLoader
 from langchain.document_loaders.unstructured import UnstructuredFileLoader
 
 
@@ -10,13 +12,7 @@
     def _get_elements(self) -> List:
         from unstructured.partition.pdf import partition_pdf
 
-<<<<<<< HEAD
         return partition_pdf(filename=self.file_path)
-=======
-        elements = partition_pdf(filename=self.file_path)
-        text = "\n\n".join([str(el) for el in elements])
-        metadata = {"source": self.file_path}
-        return [Document(page_content=text, metadata=metadata)]
 
 
 class PDFMinerLoader(BaseLoader):
@@ -39,5 +35,4 @@
 
         text = extract_text(self.file_path)
         metadata = {"source": self.file_path}
-        return [Document(page_content=text, metadata=metadata)]
->>>>>>> bbb06ca4
+        return [Document(page_content=text, metadata=metadata)]