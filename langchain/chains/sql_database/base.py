"""Chain for interacting with SQL Database."""
from __future__ import annotations

from typing import Any, Dict, List

from pydantic import BaseModel, Extra

from langchain.chains.base import Chain
from langchain.chains.llm import LLMChain
from langchain.chains.sql_database.prompt import DECIDER_PROMPT, PROMPT
from langchain.llms.base import BaseLLM
from langchain.prompts.base import BasePromptTemplate
from langchain.sql_database import SQLDatabase
#TODO: decide whether this is neccesary
from exception_handler import ExceptionHandler

class SQLDatabaseChain(Chain, BaseModel):
    """Chain for interacting with SQL Database.

    Example:
        .. code-block:: python

            from langchain import SQLDatabaseChain, OpenAI, SQLDatabase
            db = SQLDatabase(...)
            db_chain = SelfAskWithSearchChain(llm=OpenAI(), database=db)
    """

    llm: BaseLLM
    """LLM wrapper to use."""
    database: SQLDatabase
    """SQL Database to connect to."""
    prompt: BasePromptTemplate = PROMPT
    """Prompt to use to translate natural language to SQL."""
    top_k: int = 5
    """Number of results to return from the query"""
    input_key: str = "query"  #: :meta private:
    output_key: str = "result"  #: :meta private:

    class Config:
        """Configuration for this pydantic object."""

        extra = Extra.forbid
        arbitrary_types_allowed = True

    @property
    def input_keys(self) -> List[str]:
        """Return the singular input key.

        :meta private:
        """
        return [self.input_key]

    @property
    def output_keys(self) -> List[str]:
        """Return the singular output key.

        :meta private:
        """
        return [self.output_key]

    def _call(self, inputs: Dict[str, Any]) -> Dict[str, str]:
        llm_chain = LLMChain(llm=self.llm, prompt=self.prompt)
        input_text = f"{inputs[self.input_key]} \nSQLQuery:"
        self.callback_manager.on_text(input_text, verbose=self.verbose)
        # If not present, then defaults to None which is all tables.
        table_names_to_use = inputs.get("table_names_to_use")
        table_info = self.database.get_table_info(table_names=table_names_to_use)
        llm_inputs = {
            "input": input_text,
            "top_k": self.top_k,
            "dialect": self.database.dialect,
            "table_info": table_info,
            "stop": ["\nSQLResult:"],
        }

        sql_cmd = llm_chain.predict(**llm_inputs)
<<<<<<< HEAD
        if self.verbose:
            self.callback_manager.on_text(sql_cmd, color="green")
        #TODO: may want to move implementation here later
        try:
            result = self.database.run(sql_cmd)
        except Exception as e:
            handler = ExceptionHandler(e)
            result = handler.handle(e, llm_chain, llm_inputs)
        if self.verbose:
            self.callback_manager.on_text("\nSQLResult: ")
            self.callback_manager.on_text(result, color="yellow")
            self.callback_manager.on_text("\nAnswer:")
=======
        self.callback_manager.on_text(sql_cmd, color="green", verbose=self.verbose)
        result = self.database.run(sql_cmd)
        self.callback_manager.on_text("\nSQLResult: ", verbose=self.verbose)
        self.callback_manager.on_text(result, color="yellow", verbose=self.verbose)
        self.callback_manager.on_text("\nAnswer:", verbose=self.verbose)
>>>>>>> 7f76a118
        input_text += f"{sql_cmd}\nSQLResult: {result}\nAnswer:"
        llm_inputs["input"] = input_text
        final_result = llm_chain.predict(**llm_inputs)
        self.callback_manager.on_text(final_result, color="green", verbose=self.verbose)
        return {self.output_key: final_result}


class SQLDatabaseSequentialChain(Chain, BaseModel):
    """Chain for querying SQL database that is a sequential chain.

    The chain is as follows:
    1. Based on the query, determine which tables to use.
    2. Based on those tables, call the normal SQL database chain.

    This is useful in cases where the number of tables in the database is large.
    """

    @classmethod
    def from_llm(
        cls,
        llm: BaseLLM,
        database: SQLDatabase,
        query_prompt: BasePromptTemplate = PROMPT,
        decider_prompt: BasePromptTemplate = DECIDER_PROMPT,
        **kwargs: Any,
    ) -> SQLDatabaseSequentialChain:
        """Load the necessary chains."""
        sql_chain = SQLDatabaseChain(
            llm=llm, database=database, prompt=query_prompt, **kwargs
        )
        decider_chain = LLMChain(
            llm=llm, prompt=decider_prompt, output_key="table_names"
        )
        return cls(sql_chain=sql_chain, decider_chain=decider_chain, **kwargs)

    decider_chain: LLMChain
    sql_chain: SQLDatabaseChain
    input_key: str = "query"  #: :meta private:
    output_key: str = "result"  #: :meta private:

    @property
    def input_keys(self) -> List[str]:
        """Return the singular input key.

        :meta private:
        """
        return [self.input_key]

    @property
    def output_keys(self) -> List[str]:
        """Return the singular output key.

        :meta private:
        """
        return [self.output_key]

    def _call(self, inputs: Dict[str, str]) -> Dict[str, str]:
        _table_names = self.sql_chain.database.get_table_names()
        table_names = ", ".join(_table_names)
        llm_inputs = {
            "query": inputs[self.input_key],
            "table_names": table_names,
        }
        table_names_to_use = self.decider_chain.predict_and_parse(**llm_inputs)
        self.callback_manager.on_text(
            "Table names to use:", end="\n", verbose=self.verbose
        )
        self.callback_manager.on_text(
            str(table_names_to_use), color="yellow", verbose=self.verbose
        )
        new_inputs = {
            self.sql_chain.input_key: inputs[self.input_key],
            "table_names_to_use": table_names_to_use,
        }
        return self.sql_chain(new_inputs, return_only_outputs=True)<|MERGE_RESOLUTION|>--- conflicted
+++ resolved
@@ -74,26 +74,15 @@
         }
 
         sql_cmd = llm_chain.predict(**llm_inputs)
-<<<<<<< HEAD
-        if self.verbose:
-            self.callback_manager.on_text(sql_cmd, color="green")
-        #TODO: may want to move implementation here later
+        self.callback_manager.on_text(sql_cmd, color="green", verbose=self.verbose)
         try:
             result = self.database.run(sql_cmd)
         except Exception as e:
             handler = ExceptionHandler(e)
             result = handler.handle(e, llm_chain, llm_inputs)
-        if self.verbose:
-            self.callback_manager.on_text("\nSQLResult: ")
-            self.callback_manager.on_text(result, color="yellow")
-            self.callback_manager.on_text("\nAnswer:")
-=======
-        self.callback_manager.on_text(sql_cmd, color="green", verbose=self.verbose)
-        result = self.database.run(sql_cmd)
         self.callback_manager.on_text("\nSQLResult: ", verbose=self.verbose)
         self.callback_manager.on_text(result, color="yellow", verbose=self.verbose)
         self.callback_manager.on_text("\nAnswer:", verbose=self.verbose)
->>>>>>> 7f76a118
         input_text += f"{sql_cmd}\nSQLResult: {result}\nAnswer:"
         llm_inputs["input"] = input_text
         final_result = llm_chain.predict(**llm_inputs)
