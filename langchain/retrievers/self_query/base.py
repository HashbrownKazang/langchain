"""Retriever that generates and executes structured queries over its own data source."""

from typing import Any, Dict, List, Optional, Type, cast

from pydantic import BaseModel, Field, root_validator

from langchain import LLMChain
from langchain.base_language import BaseLanguageModel
<<<<<<< HEAD
from langchain.callbacks.manager import (
    AsyncCallbackManagerForRetrieverRun,
    CallbackManagerForRetrieverRun,
)
=======
from langchain.callbacks.manager import Callbacks
>>>>>>> 13c62cf6
from langchain.chains.query_constructor.base import load_query_constructor_chain
from langchain.chains.query_constructor.ir import StructuredQuery, Visitor
from langchain.chains.query_constructor.schema import AttributeInfo
from langchain.retrievers.self_query.chroma import ChromaTranslator
from langchain.retrievers.self_query.myscale import MyScaleTranslator
from langchain.retrievers.self_query.pinecone import PineconeTranslator
from langchain.retrievers.self_query.qdrant import QdrantTranslator
from langchain.retrievers.self_query.weaviate import WeaviateTranslator
from langchain.schema import BaseRetriever, Document
from langchain.vectorstores import (
    Chroma,
    MyScale,
    Pinecone,
    Qdrant,
    VectorStore,
    Weaviate,
)


def _get_builtin_translator(vectorstore: VectorStore) -> Visitor:
    """Get the translator class corresponding to the vector store class."""
    vectorstore_cls = vectorstore.__class__
    BUILTIN_TRANSLATORS: Dict[Type[VectorStore], Type[Visitor]] = {
        Pinecone: PineconeTranslator,
        Chroma: ChromaTranslator,
        Weaviate: WeaviateTranslator,
        Qdrant: QdrantTranslator,
        MyScale: MyScaleTranslator,
    }
    if vectorstore_cls not in BUILTIN_TRANSLATORS:
        raise ValueError(
            f"Self query retriever with Vector Store type {vectorstore_cls}"
            f" not supported."
        )
    if isinstance(vectorstore, Qdrant):
        return QdrantTranslator(metadata_key=vectorstore.metadata_payload_key)
    elif isinstance(vectorstore, MyScale):
        return MyScaleTranslator(metadata_key=vectorstore.metadata_column)
    return BUILTIN_TRANSLATORS[vectorstore_cls]()


class SelfQueryRetriever(BaseRetriever, BaseModel):
    """Retriever that wraps around a vector store and uses an LLM to generate
    the vector store queries."""

    vectorstore: VectorStore
    """The underlying vector store from which documents will be retrieved."""
    llm_chain: LLMChain
    """The LLMChain for generating the vector store queries."""
    search_type: str = "similarity"
    """The search type to perform on the vector store."""
    search_kwargs: dict = Field(default_factory=dict)
    """Keyword arguments to pass in to the vector store search."""
    structured_query_translator: Visitor
    """Translator for turning internal query language into vectorstore search params."""
    verbose: bool = False
    """Use original query instead of the revised new query from LLM"""
    use_original_query: bool = False

    class Config:
        """Configuration for this pydantic object."""

        arbitrary_types_allowed = True

    @root_validator(pre=True)
    def validate_translator(cls, values: Dict) -> Dict:
        """Validate translator."""
        if "structured_query_translator" not in values:
            values["structured_query_translator"] = _get_builtin_translator(
                values["vectorstore"]
            )
        return values

<<<<<<< HEAD
    def _get_relevant_documents(
        self,
        query: str,
        *,
        run_manager: Optional[CallbackManagerForRetrieverRun] = None,
        **kwargs: Any,
=======
    def get_relevant_documents(
        self, query: str, callbacks: Callbacks = None
>>>>>>> 13c62cf6
    ) -> List[Document]:
        """Get documents relevant for a query.

        Args:
            query: string to find relevant documents for

        Returns:
            List of relevant documents
        """
        inputs = self.llm_chain.prep_inputs({"query": query})
        structured_query = cast(
            StructuredQuery,
            self.llm_chain.predict_and_parse(callbacks=callbacks, **inputs),
        )
        if self.verbose:
            print(structured_query)
        new_query, new_kwargs = self.structured_query_translator.visit_structured_query(
            structured_query
        )
        if structured_query.limit is not None:
            new_kwargs["k"] = structured_query.limit

        if self.use_original_query:
            new_query = query

        search_kwargs = {**self.search_kwargs, **new_kwargs}
        docs = self.vectorstore.search(new_query, self.search_type, **search_kwargs)
        return docs

    async def _aget_relevant_documents(
        self,
        query: str,
        *,
        run_manager: Optional[AsyncCallbackManagerForRetrieverRun] = None,
        **kwargs: Any,
    ) -> List[Document]:
        raise NotImplementedError

    @classmethod
    def from_llm(
        cls,
        llm: BaseLanguageModel,
        vectorstore: VectorStore,
        document_contents: str,
        metadata_field_info: List[AttributeInfo],
        structured_query_translator: Optional[Visitor] = None,
        chain_kwargs: Optional[Dict] = None,
        enable_limit: bool = False,
        use_original_query: bool = False,
        **kwargs: Any,
    ) -> "SelfQueryRetriever":
        if structured_query_translator is None:
            structured_query_translator = _get_builtin_translator(vectorstore)
        chain_kwargs = chain_kwargs or {}

        if "allowed_comparators" not in chain_kwargs:
            chain_kwargs[
                "allowed_comparators"
            ] = structured_query_translator.allowed_comparators
        if "allowed_operators" not in chain_kwargs:
            chain_kwargs[
                "allowed_operators"
            ] = structured_query_translator.allowed_operators
        llm_chain = load_query_constructor_chain(
            llm,
            document_contents,
            metadata_field_info,
            enable_limit=enable_limit,
            **chain_kwargs,
        )
        return cls(
            llm_chain=llm_chain,
            vectorstore=vectorstore,
            use_original_query=use_original_query,
            structured_query_translator=structured_query_translator,
            **kwargs,
        )<|MERGE_RESOLUTION|>--- conflicted
+++ resolved
@@ -6,14 +6,10 @@
 
 from langchain import LLMChain
 from langchain.base_language import BaseLanguageModel
-<<<<<<< HEAD
 from langchain.callbacks.manager import (
     AsyncCallbackManagerForRetrieverRun,
     CallbackManagerForRetrieverRun,
 )
-=======
-from langchain.callbacks.manager import Callbacks
->>>>>>> 13c62cf6
 from langchain.chains.query_constructor.base import load_query_constructor_chain
 from langchain.chains.query_constructor.ir import StructuredQuery, Visitor
 from langchain.chains.query_constructor.schema import AttributeInfo
@@ -87,17 +83,12 @@
             )
         return values
 
-<<<<<<< HEAD
     def _get_relevant_documents(
         self,
         query: str,
         *,
         run_manager: Optional[CallbackManagerForRetrieverRun] = None,
         **kwargs: Any,
-=======
-    def get_relevant_documents(
-        self, query: str, callbacks: Callbacks = None
->>>>>>> 13c62cf6
     ) -> List[Document]:
         """Get documents relevant for a query.
 
@@ -110,7 +101,9 @@
         inputs = self.llm_chain.prep_inputs({"query": query})
         structured_query = cast(
             StructuredQuery,
-            self.llm_chain.predict_and_parse(callbacks=callbacks, **inputs),
+            self.llm_chain.predict_and_parse(
+                callbacks=run_manager.get_child(), **inputs
+            ),
         )
         if self.verbose:
             print(structured_query)
