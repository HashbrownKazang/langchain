"""Wrappers on top of large language models APIs."""
from typing import Dict, Type

from langchain.llms.ai21 import AI21
from langchain.llms.aleph_alpha import AlephAlpha
from langchain.llms.anthropic import Anthropic
from langchain.llms.anyscale import Anyscale
from langchain.llms.aviary import Aviary
from langchain.llms.bananadev import Banana
from langchain.llms.base import BaseLLM
from langchain.llms.baseten import Baseten
from langchain.llms.beam import Beam
from langchain.llms.bedrock import Bedrock
from langchain.llms.cerebriumai import CerebriumAI
from langchain.llms.cohere import Cohere
from langchain.llms.ctransformers import CTransformers
from langchain.llms.databricks import Databricks
from langchain.llms.deepinfra import DeepInfra
from langchain.llms.fake import FakeListLLM
from langchain.llms.forefrontai import ForefrontAI
from langchain.llms.google_palm import GooglePalm
from langchain.llms.gooseai import GooseAI
from langchain.llms.gpt4all import GPT4All
from langchain.llms.huggingface_endpoint import HuggingFaceEndpoint
from langchain.llms.huggingface_hub import HuggingFaceHub
from langchain.llms.huggingface_pipeline import HuggingFacePipeline
from langchain.llms.huggingface_text_gen_inference import HuggingFaceTextGenInference
from langchain.llms.human import HumanInputLLM
from langchain.llms.llamacpp import LlamaCpp
from langchain.llms.manifest import ManifestWrapper
from langchain.llms.modal import Modal
from langchain.llms.mosaicml import MosaicML
from langchain.llms.nlpcloud import NLPCloud
from langchain.llms.openai import AzureOpenAI, OpenAI, OpenAIChat
from langchain.llms.openllm import OpenLLM
from langchain.llms.openlm import OpenLM
from langchain.llms.petals import Petals
from langchain.llms.pipelineai import PipelineAI
from langchain.llms.predictionguard import PredictionGuard
from langchain.llms.promptlayer_openai import PromptLayerOpenAI, PromptLayerOpenAIChat
from langchain.llms.replicate import Replicate
from langchain.llms.rwkv import RWKV
from langchain.llms.sagemaker_endpoint import SagemakerEndpoint
from langchain.llms.self_hosted import SelfHostedPipeline
from langchain.llms.self_hosted_hugging_face import SelfHostedHuggingFaceLLM
from langchain.llms.stochasticai import StochasticAI
from langchain.llms.textgen import TextGen
from langchain.llms.vertexai import VertexAI
from langchain.llms.writer import Writer

__all__ = [
    "AI21",
    "AlephAlpha",
    "Anthropic",
    "Anyscale",
    "Aviary",
    "AzureOpenAI",
    "Banana",
    "Baseten",
    "Beam",
    "Bedrock",
    "CTransformers",
    "CerebriumAI",
    "Cohere",
    "Databricks",
    "DeepInfra",
    "FakeListLLM",
    "ForefrontAI",
    "GPT4All",
    "GooglePalm",
    "GooseAI",
    "HuggingFaceEndpoint",
    "HuggingFaceHub",
    "HuggingFacePipeline",
    "HuggingFaceTextGenInference",
    "HumanInputLLM",
    "LlamaCpp",
    "TextGen",
    "ManifestWrapper",
    "Modal",
    "MosaicML",
    "NLPCloud",
    "OpenAI",
    "OpenAIChat",
    "OpenLM",
    "Petals",
    "PipelineAI",
    "PredictionGuard",
    "PromptLayerOpenAI",
    "PromptLayerOpenAIChat",
    "RWKV",
<<<<<<< HEAD
    "PredictionGuard",
    "HumanInputLLM",
    "HuggingFaceTextGenInference",
    "OpenLLM",
    "FakeListLLM",
=======
    "Replicate",
    "SagemakerEndpoint",
    "SelfHostedHuggingFaceLLM",
    "SelfHostedPipeline",
    "StochasticAI",
>>>>>>> 1e0af59f
    "VertexAI",
    "Writer",
]

type_to_cls_dict: Dict[str, Type[BaseLLM]] = {
    "ai21": AI21,
    "aleph_alpha": AlephAlpha,
    "anthropic": Anthropic,
    "anyscale": Anyscale,
    "aviary": Aviary,
    "azure": AzureOpenAI,
    "bananadev": Banana,
    "baseten": Baseten,
    "beam": Beam,
    "cerebriumai": CerebriumAI,
    "cohere": Cohere,
    "ctransformers": CTransformers,
    "databricks": Databricks,
    "deepinfra": DeepInfra,
    "fake-list": FakeListLLM,
    "forefrontai": ForefrontAI,
    "google_palm": GooglePalm,
    "gooseai": GooseAI,
    "gpt4all": GPT4All,
    "huggingface_endpoint": HuggingFaceEndpoint,
    "huggingface_hub": HuggingFaceHub,
    "huggingface_pipeline": HuggingFacePipeline,
    "huggingface_textgen_inference": HuggingFaceTextGenInference,
    "human-input": HumanInputLLM,
    "llamacpp": LlamaCpp,
    "textgen": TextGen,
    "modal": Modal,
    "mosaic": MosaicML,
    "nlpcloud": NLPCloud,
    "openai": OpenAI,
    "openlm": OpenLM,
    "petals": Petals,
    "pipelineai": PipelineAI,
    "replicate": Replicate,
    "rwkv": RWKV,
    "sagemaker_endpoint": SagemakerEndpoint,
    "self_hosted": SelfHostedPipeline,
    "self_hosted_hugging_face": SelfHostedHuggingFaceLLM,
    "stochasticai": StochasticAI,
    "vertexai": VertexAI,
<<<<<<< HEAD
    "openllm": OpenLLM,
    "openllm_client": OpenLLM,
=======
    "writer": Writer,
>>>>>>> 1e0af59f
}<|MERGE_RESOLUTION|>--- conflicted
+++ resolved
@@ -89,19 +89,16 @@
     "PromptLayerOpenAI",
     "PromptLayerOpenAIChat",
     "RWKV",
-<<<<<<< HEAD
     "PredictionGuard",
     "HumanInputLLM",
     "HuggingFaceTextGenInference",
     "OpenLLM",
     "FakeListLLM",
-=======
     "Replicate",
     "SagemakerEndpoint",
     "SelfHostedHuggingFaceLLM",
     "SelfHostedPipeline",
     "StochasticAI",
->>>>>>> 1e0af59f
     "VertexAI",
     "Writer",
 ]
@@ -147,10 +144,7 @@
     "self_hosted_hugging_face": SelfHostedHuggingFaceLLM,
     "stochasticai": StochasticAI,
     "vertexai": VertexAI,
-<<<<<<< HEAD
     "openllm": OpenLLM,
     "openllm_client": OpenLLM,
-=======
     "writer": Writer,
->>>>>>> 1e0af59f
 }