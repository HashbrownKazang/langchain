"""Base interface for large language models to expose."""
import json
from abc import ABC, abstractmethod
<<<<<<< HEAD
from pathlib import Path
from typing import Any, Dict, List, Mapping, Optional, Union
=======
from typing import Any, List, Mapping, NamedTuple, Optional


class Generation(NamedTuple):
    """Output of a single generation."""

    text: str
    """Generated text output."""
    # TODO: add log probs


class LLMResult(NamedTuple):
    """Class that contains all relevant information for an LLM Result."""

    generations: List[List[Generation]]
    """List of the things generated. This is List[List[]] because
    each input could have multiple generations."""
    llm_output: Optional[dict] = None
    """For arbitrary LLM provider specific output."""
>>>>>>> 595cc1ae

import yaml
from pydantic import BaseModel, Extra


class LLM(BaseModel, ABC):
    """LLM wrapper should take in a prompt and return a string."""

<<<<<<< HEAD
    class Config:
        """Configuration for this pydantic object."""

        extra = Extra.forbid
=======
    def generate(
        self, prompts: List[str], stop: Optional[List[str]] = None
    ) -> LLMResult:
        """Run the LLM on the given prompt and input."""
        generations = []
        for prompt in prompts:
            text = self(prompt, stop=stop)
            generations.append([Generation(text=text)])
        return LLMResult(generations=generations)

    def get_num_tokens(self, text: str) -> int:
        """Get the number of tokens present in the text."""
        # TODO: this method may not be exact.
        # TODO: this method may differ based on model (eg codex).
        try:
            from transformers import GPT2TokenizerFast
        except ImportError:
            raise ValueError(
                "Could not import transformers python package. "
                "This is needed in order to calculate max_tokens_for_prompt. "
                "Please it install it with `pip install transformers`."
            )
        # create a GPT-3 tokenizer instance
        tokenizer = GPT2TokenizerFast.from_pretrained("gpt2")

        # tokenize the text using the GPT-3 tokenizer
        tokenized_text = tokenizer.tokenize(text)

        # calculate the number of tokens in the tokenized text
        return len(tokenized_text)
>>>>>>> 595cc1ae

    @abstractmethod
    def __call__(self, prompt: str, stop: Optional[List[str]] = None) -> str:
        """Run the LLM on the given prompt and input."""

    @property
    def _identifying_params(self) -> Mapping[str, Any]:
        """Get the identifying parameters."""
        return {}

    def __str__(self) -> str:
        """Get a string representation of the object for printing."""
        cls_name = f"\033[1m{self.__class__.__name__}\033[0m"
        return f"{cls_name}\nParams: {self._identifying_params}"

    @property
    @abstractmethod
    def _llm_type(self) -> str:
        """Return type of llm."""

    def _llm_dict(self) -> Dict:
        """Return a dictionary of the prompt."""
        starter_dict = dict(self._identifying_params)
        starter_dict["_type"] = self._llm_type
        return starter_dict

    def save(self, file_path: Union[Path, str]) -> None:
        """Save the LLM.

        Args:
            file_path: Path to file to save the LLM to.

        Example:
        .. code-block:: python

            llm.save(file_path="path/llm.yaml")
        """
        # Convert file to Path object.
        if isinstance(file_path, str):
            save_path = Path(file_path)
        else:
            save_path = file_path

        directory_path = save_path.parent
        directory_path.mkdir(parents=True, exist_ok=True)

        # Fetch dictionary to save
        prompt_dict = self._llm_dict()

        if save_path.suffix == ".json":
            with open(file_path, "w") as f:
                json.dump(prompt_dict, f, indent=4)
        elif save_path.suffix == ".yaml":
            with open(file_path, "w") as f:
                yaml.dump(prompt_dict, f, default_flow_style=False)
        else:
            raise ValueError(f"{save_path} must be json or yaml")<|MERGE_RESOLUTION|>--- conflicted
+++ resolved
@@ -1,11 +1,8 @@
 """Base interface for large language models to expose."""
 import json
 from abc import ABC, abstractmethod
-<<<<<<< HEAD
 from pathlib import Path
-from typing import Any, Dict, List, Mapping, Optional, Union
-=======
-from typing import Any, List, Mapping, NamedTuple, Optional
+from typing import Any, List, List, Mapping, NamedTuple, Optional
 
 
 class Generation(NamedTuple):
@@ -24,7 +21,6 @@
     each input could have multiple generations."""
     llm_output: Optional[dict] = None
     """For arbitrary LLM provider specific output."""
->>>>>>> 595cc1ae
 
 import yaml
 from pydantic import BaseModel, Extra
@@ -33,12 +29,11 @@
 class LLM(BaseModel, ABC):
     """LLM wrapper should take in a prompt and return a string."""
 
-<<<<<<< HEAD
     class Config:
         """Configuration for this pydantic object."""
 
         extra = Extra.forbid
-=======
+
     def generate(
         self, prompts: List[str], stop: Optional[List[str]] = None
     ) -> LLMResult:
@@ -69,7 +64,6 @@
 
         # calculate the number of tokens in the tokenized text
         return len(tokenized_text)
->>>>>>> 595cc1ae
 
     @abstractmethod
     def __call__(self, prompt: str, stop: Optional[List[str]] = None) -> str:
