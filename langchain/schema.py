"""Common schema objects."""

<<<<<<< HEAD
from dataclasses import dataclass
from typing import List, NamedTuple, Optional
=======
from typing import Any, Dict, List, NamedTuple, Optional
>>>>>>> aef82f5d

from dataclasses_json import dataclass_json


class AgentAction(NamedTuple):
    """Agent's action to take."""

    tool: str
    tool_input: str
    log: str


class AgentFinish(NamedTuple):
    """Agent's return value."""

    return_values: dict
    log: str


@dataclass_json
@dataclass
class Generation:
    """Output of a single generation."""

    text: str
    """Generated text output."""

    generation_info: Optional[Dict[str, Any]] = None
    """Raw generation info response from the provider"""
    """May include things like reason for finishing (e.g. in OpenAI)"""
    # TODO: add log probs


@dataclass_json
@dataclass
class LLMResult:
    """Class that contains all relevant information for an LLM Result."""

    generations: List[List[Generation]]
    """List of the things generated. This is List[List[]] because
    each input could have multiple generations."""
    llm_output: Optional[dict] = None
    """For arbitrary LLM provider specific output."""<|MERGE_RESOLUTION|>--- conflicted
+++ resolved
@@ -1,11 +1,7 @@
 """Common schema objects."""
 
-<<<<<<< HEAD
 from dataclasses import dataclass
-from typing import List, NamedTuple, Optional
-=======
 from typing import Any, Dict, List, NamedTuple, Optional
->>>>>>> aef82f5d
 
 from dataclasses_json import dataclass_json
 
