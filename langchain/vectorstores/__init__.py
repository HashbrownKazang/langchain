"""Wrappers on top of vector stores."""
from langchain.vectorstores.annoy import Annoy
from langchain.vectorstores.atlas import AtlasDB
from langchain.vectorstores.base import VectorStore
from langchain.vectorstores.chroma import Chroma
from langchain.vectorstores.deeplake import DeepLake
from langchain.vectorstores.elastic_vector_search import ElasticVectorSearch
from langchain.vectorstores.faiss import FAISS
from langchain.vectorstores.milvus import Milvus
from langchain.vectorstores.opensearch_vector_search import OpenSearchVectorSearch
from langchain.vectorstores.pinecone import Pinecone
from langchain.vectorstores.qdrant import Qdrant
from langchain.vectorstores.weaviate import Weaviate
from langchain.vectorstores.zilliz import Zilliz

__all__ = [
    "ElasticVectorSearch",
    "FAISS",
    "VectorStore",
    "Pinecone",
    "Weaviate",
    "Qdrant",
    "Milvus",
    "Chroma",
    "OpenSearchVectorSearch",
    "AtlasDB",
    "DeepLake",
<<<<<<< HEAD
    "Zilliz",
=======
    "Annoy",
>>>>>>> a9310a3e
]<|MERGE_RESOLUTION|>--- conflicted
+++ resolved
@@ -25,9 +25,6 @@
     "OpenSearchVectorSearch",
     "AtlasDB",
     "DeepLake",
-<<<<<<< HEAD
     "Zilliz",
-=======
     "Annoy",
->>>>>>> a9310a3e
 ]