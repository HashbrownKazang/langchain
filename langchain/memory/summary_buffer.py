--- conflicted
+++ resolved
@@ -4,17 +4,7 @@
 
 from langchain.memory.chat_memory import BaseChatMemory
 from langchain.memory.summary import SummarizerMixin
-<<<<<<< HEAD
 from langchain.schema import BaseMessage, get_buffer_string
-=======
-from langchain.schema import (
-    AIMessage,
-    BaseMessage,
-    HumanMessage,
-    SystemMessage,
-    get_buffer_string,
-)
->>>>>>> 2a40978b
 
 
 class ConversationSummaryBufferMemory(BaseChatMemory, SummarizerMixin, BaseModel):
@@ -41,24 +31,9 @@
         """Return history buffer."""
         buffer = self.buffer
         if self.moving_summary_buffer != "":
-<<<<<<< HEAD
             first_messages: List[BaseMessage] = [
                 self.summary_message_cls(content=self.moving_summary_buffer)
             ]
-=======
-            first_messages: List[BaseMessage]
-            if self.summary_message_role == "user":
-                first_messages = [HumanMessage(content=self.moving_summary_buffer)]
-            elif self.summary_message_role == "assistant":
-                first_messages = [AIMessage(content=self.moving_summary_buffer)]
-            elif self.summary_message_role == "system":
-                first_messages = [SystemMessage(content=self.moving_summary_buffer)]
-            else:
-                raise ValueError(
-                    f"Invalid summary_message_role value: {self.summary_message_role}."
-                    " summary_message_role must be 'user', 'assistant', or 'system'."
-                )
->>>>>>> 2a40978b
             buffer = first_messages + buffer
         if self.return_messages:
             final_buffer: Any = buffer
