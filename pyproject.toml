--- conflicted
+++ resolved
@@ -78,13 +78,9 @@
 O365 = {version = "^2.0.26", optional = true}
 jq = {version = "^1.4.1", optional = true}
 pdfminer-six = {version = "^20221105", optional = true}
-<<<<<<< HEAD
-pymupdf = {version = "^1.22.2", optional = true}
-=======
 docarray = {version="^0.31.0", optional=true}
 protobuf = {version="3.19", optional=true}
 hnswlib = {version="^0.7.0", optional=true}
->>>>>>> b77e103c
 
 
 [tool.poetry.group.docs.dependencies]
