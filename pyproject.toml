--- conflicted
+++ resolved
@@ -61,9 +61,6 @@
 deeplake = {version = "^3.3.0", optional = true}
 pgvector = {version = "^0.1.6", optional = true}
 psycopg2-binary = {version = "^2.9.5", optional = true}
-<<<<<<< HEAD
-tqdm = "^4.65.0"
-=======
 pyowm = {version = "^3.3.0", optional = true}
 async-timeout = {version = "^4.0.0", python = "<3.11"}
 azure-identity = {version = "^1.12.0", optional=true}
@@ -93,7 +90,6 @@
 telethon = {version = "^1.28.5", optional = true}
 zep-python = {version="^0.25", optional=true}
 chardet = {version="^5.1.0", optional=true}
->>>>>>> 8f8593aa
 
 
 [tool.poetry.group.docs.dependencies]
